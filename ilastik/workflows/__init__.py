--- conflicted
+++ resolved
@@ -44,17 +44,15 @@
     logger.warn("Failed to import counting workflow; check dependencies: " + str(e))
 
 try:
-<<<<<<< HEAD
     import connectedComponents
 except ImportError as e:
     logger.warn("Failed to import connected components workflow; check dependencies: " + str(e))
 
-=======
+try:
     import tracking.conservation
 except ImportError as e:
     logger.warn( "Failed to import automatic tracking workflow (conservation tracking). For this workflow, see the installation"\
              "instructions on our website ilastik.org; check dependencies: " + str(e) )
->>>>>>> 06528bf0
 
 
 # Examples
