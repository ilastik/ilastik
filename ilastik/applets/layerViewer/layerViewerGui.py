#Python
import os
import logging
logger = logging.getLogger(__name__)
traceLogger = logging.getLogger('TRACE.' + __name__)

#SciPy
import numpy

#PyQt
from PyQt4.QtCore import QRectF
from PyQt4.QtGui import *
from PyQt4 import uic

<<<<<<< HEAD
#lazyflow
=======
from volumina.api import LazyflowSource, NormalizingSource, GrayscaleLayer, RGBALayer, \
                         AlphaModulatedLayer, LayerStackModel, VolumeEditor

from lazyflow.graph import OperatorWrapper
from lazyflow.stype import ArrayLike
>>>>>>> 880d8d6c
from lazyflow.operators import OpSingleChannelSelector, Op1ToMulti
from lazyflow.utility import traceLogged

#volumina
from volumina.api import LazyflowSource, NormalizingSource, GrayscaleLayer, RGBALayer, \
                         LayerStackModel, VolumeEditor
from volumina.utility import ShortcutManager
from volumina.adaptors import Op5ifyer
from volumina.interpreter import ClickReportingInterpreter

#ilastik
from ilastik.utility import bind
from ilastik.utility.gui import ThreadRouter, threadRouted

#===----------------------------------------------------------------------------------------------------------------===

class LayerViewerGuiMetaclass(type(QWidget)):
    """
    Custom metaclass to enable the _after_init function.
    """
    def __call__(cls, *args, **kwargs):
        """
        This is where __init__ is called.
        Here we can call code to execute immediately before or after the *subclass* __init__ function.
        """
        # Base class first. (type is our baseclass)
        # type.__call__ calls instance.__init__ internally
        instance = super(LayerViewerGuiMetaclass, cls).__call__(*args,**kwargs)
        instance._after_init()
        return instance

class LayerViewerGui(QWidget):
    """
    Implements an applet GUI whose central widget is a VolumeEditor
    and whose layer controls simply contains a layer list widget.
    Intended to be used as a subclass for applet GUI objects.

    Provides: Central widget (viewer), View Menu, and Layer controls
    Provides an EMPTY applet drawer widget.  Subclasses should replace it with their own applet drawer.
    """
    __metaclass__ = LayerViewerGuiMetaclass
    
    ###########################################
    ### AppletGuiInterface Concrete Methods ###
    ###########################################

    def centralWidget( self ):
        return self

    def appletDrawer(self):
        return self._drawer

    def menus( self ):
        return [self.menuView] # From the .ui file

    def viewerControlWidget(self):
        return self.__viewerControlWidget

    def stopAndCleanUp(self):
        self._stopped = True

        # Remove all layers
        self.layerstack.clear()

        # Stop rendering
        for scene in self.editor.imageScenes:
            if scene._tileProvider:
                scene._tileProvider.notifyThreadsToStop()
            scene.joinRendering()
            
        for op in self._orphanOperators:
            op.cleanUp()

    ###########################################
    ###########################################

    @traceLogged(traceLogger)
    def __init__(self, topLevelOperatorView, additionalMonitoredSlots=[], centralWidgetOnly=False, crosshair=True):
        """
        Constructor.  **All** slots of the provided *topLevelOperatorView* will be monitored for changes.
        Changes include slot resize events, and slot ready/unready status changes.
        When a change is detected, the `setupLayers()` function is called, and the result is used to update the list of layers shown in the central widget.

        :param topLevelOperatorView: The top-level operator for the applet this GUI belongs to.
        :param additionalMonitoredSlots: Optional.  Can be used to add additional slots to the set of viewable layers (all slots from the top-level operator are already monitored).
        :param centralWidgetOnly: If True, provide only a central widget without drawer or viewer controls.
        """
        super(LayerViewerGui, self).__init__()

        self._stopped = False
        self._initialized = False

        self.threadRouter = ThreadRouter(self) # For using @threadRouted

        self.topLevelOperatorView = topLevelOperatorView

        observedSlots = []

        for slot in topLevelOperatorView.inputs.values() + topLevelOperatorView.outputs.values():
            if slot.level == 0 or slot.level == 1:
                observedSlots.append(slot)
        
        observedSlots += additionalMonitoredSlots

        self._orphanOperators = [] # Operators that are owned by this GUI directly (not owned by the top-level operator)
        self.observedSlots = []
        for slot in observedSlots:
            if slot.level == 0:
                if not isinstance(slot.stype, ArrayLike):
                    # We don't support visualization of non-Array slots.
                    continue
                # To be monitored and updated correctly by this GUI, slots must have level=1, but this slot is of level 0.
                # Pass it through a trivial "up-leveling" operator so it will have level 1 for our purposes.
                opPromoteInput = Op1ToMulti(graph=slot.operator.graph)
                opPromoteInput.Input.connect(slot)
                slot = opPromoteInput.Outputs
                self._orphanOperators.append( opPromoteInput )

            # Each slot should now be indexed as slot[layer_index]
            assert slot.level == 1
            self.observedSlots.append( slot )
            slot.notifyInserted( bind(self._handleLayerInsertion) )
            slot.notifyRemoved( bind(self._handleLayerRemoval) )
            for i in range(len(slot)):
                self._handleLayerInsertion(slot, i)
 
        self.layerstack = LayerStackModel()

        self._initCentralUic()
        self._initEditor(crosshair=crosshair)
        self.__viewerControlWidget = None
        if not centralWidgetOnly:
            self.initViewerControlUi() # Might be overridden in a subclass. Default implementation loads a standard layer widget.
            self._drawer = QWidget( self )
            self.initAppletDrawerUi() # Default implementation loads a blank drawer from drawer.ui.

    def _after_init(self):
        self._initialized = True
        self.updateAllLayers()

    def setupLayers( self ):
        """
        Create a list of layers to be displayed in the central widget.
        Subclasses should override this method to create the list of layers that can be displayed.
        For debug and development purposes, the base class implementation simply generates layers for all topLevelOperatorView slots.
        """
        layers = []
        for multiLayerSlot in self.observedSlots:
            for j, slot in enumerate(multiLayerSlot):
                if slot.ready() and slot.meta.axistags is not None:
                    layer = self.createStandardLayerFromSlot(slot)
                    
                    # Name the layer after the slot name.
                    if isinstance( multiLayerSlot.getRealOperator(), Op1ToMulti ):
                        # We attached an 'upleveling' operator, so look upstream for the real slot.
                        layer.name = multiLayerSlot.getRealOperator().Input.partner.name
                    else:
                        layer.name = multiLayerSlot.name + " " + str(j)
                    layers.append(layer)
        return layers

    @traceLogged(traceLogger)
    def _handleLayerInsertion(self, slot, slotIndex):
        """
        The multislot providing our layers has a new item.
        Make room for it in the layer GUI and subscribe to updates.
        """
        # When the slot is ready, we'll replace the blank layer with real data
        slot[slotIndex].notifyReady( bind(self.updateAllLayers) )
        slot[slotIndex].notifyUnready( bind(self.updateAllLayers) )

    @traceLogged(traceLogger)
    def _handleLayerRemoval(self, slot, slotIndex):
        """
        An item is about to be removed from the multislot that is providing our layers.
        Remove the layer from the GUI.
        """
        self.updateAllLayers()

    def generateAlphaModulatedLayersFromChannels(self, slot):
        # TODO
        assert False

    @classmethod
    def createStandardLayerFromSlot(cls, slot, lastChannelIsAlpha=False):
        """
        Convenience function.
        Generates a volumina layer using the given slot.
        Chooses between grayscale or RGB depending on the number of channels in the slot.

        * If *slot* has 1 channel, a GrayscaleLayer is created.
        * If *slot* has 2 non-alpha channels, an RGBALayer is created with R and G channels.
        * If *slot* has 3 non-alpha channels, an RGBALayer is created with R,G, and B channels.
        * If *slot* has 4 channels, an RGBA layer is created

        :param slot: The slot to generate a layer from
        :param lastChannelIsAlpha: If True, the last channel in the slot is assumed to be an alpha channel.
                                   If slot has 4 channels, this parameter has no effect.
        """
        def getRange(meta):
            if 'drange' in meta:
                return meta.drange
            if meta.dtype == numpy.uint8:
                return (0, 255)
            else:
                # If we don't know the range of the data, create a layer that is auto-normalized.
                # See volumina.pixelpipeline.datasources for details.
                #
                # Even in the case of integer data, which has more than 255 possible values,
                # (like uint16), it seems reasonable to use this setting as default
                return 'autoPercentiles'

        # Examine channel dimension to determine Grayscale vs. RGB
        shape = slot.meta.shape
        normalize = getRange(slot.meta)
        try:
            channelAxisIndex = slot.meta.axistags.index('c')
            #assert channelAxisIndex < len(slot.meta.axistags), \
            #    "slot %s has shape = %r, axistags = %r, but no channel dimension" \
            #    % (slot.name, slot.meta.shape, slot.meta.axistags)
            numChannels = shape[channelAxisIndex]
        except:
            numChannels = 1

        if numChannels == 4:
            lastChannelIsAlpha = True
            
        if lastChannelIsAlpha:
            assert numChannels <= 4, "Can't display a standard layer with more than four channels (with alpha).  Your image has {} channels.".format(numChannels)
        else:
            assert numChannels <= 3, "Can't display a standard layer with more than three channels (with no alpha).  Your image has {} channels.".format(numChannels)

        if numChannels == 1:
            assert not lastChannelIsAlpha, "Can't have an alpha channel if there is no color channel"
            source = LazyflowSource(slot)
            normSource = NormalizingSource( source, bounds=normalize )
            return GrayscaleLayer(normSource)

        assert numChannels > 2 or (numChannels == 2 and not lastChannelIsAlpha), \
            "Unhandled combination of channels.  numChannels={}, lastChannelIsAlpha={}, axistags={}".format( numChannels, lastChannelIsAlpha, slot.meta.axistags )
        redProvider = OpSingleChannelSelector(graph=slot.graph)
        redProvider.Input.connect(slot)
        redProvider.Index.setValue( 0 )
        redSource = LazyflowSource( redProvider.Output )
        redNormSource = NormalizingSource( redSource, bounds=normalize )

        greenProvider = OpSingleChannelSelector(graph=slot.graph)
        greenProvider.Input.connect(slot)
        greenProvider.Index.setValue( 1 )
        greenSource = LazyflowSource( greenProvider.Output )
        greenNormSource = NormalizingSource( greenSource, bounds=normalize )

        blueNormSource = None
        if numChannels > 3 or (numChannels == 3 and not lastChannelIsAlpha):
            blueProvider = OpSingleChannelSelector(graph=slot.graph)
            blueProvider.Input.connect(slot)
            blueProvider.Index.setValue( 2 )
            blueSource = LazyflowSource( blueProvider.Output )
            blueNormSource = NormalizingSource( blueSource, bounds=normalize )

        alphaNormSource = None
        if lastChannelIsAlpha:
            alphaProvider = OpSingleChannelSelector(graph=slot.graph)
            alphaProvider.Input.connect(slot)
            alphaProvider.Index.setValue( numChannels-1 )
            alphaSource = LazyflowSource( alphaProvider.Output )
            alphaNormSource = NormalizingSource( alphaSource, bounds=normalize )

        layer = RGBALayer( red=redNormSource, green=greenNormSource, blue=blueNormSource, alpha=alphaNormSource )
        return layer

    @traceLogged(traceLogger)
    @threadRouted
    def updateAllLayers(self):
        if self._stopped or not self._initialized:
            return

        # Ask for the updated layer list (usually provided by the subclass)
        newGuiLayers = self.setupLayers()

        newNames = set(l.name for l in newGuiLayers)
        if len(newNames) != len(newGuiLayers):
            msg = "All layers must have unique names.\n"
            msg += "You're attempting to use these layer names:\n"
            msg += str( [l.name for l in newGuiLayers] )
            raise RuntimeError(msg)

        # If the datashape changed, tell the editor
        # FIXME: This may not be necessary now that this gui doesn't handle the multi-image case...
        newDataShape = self.determineDatashape()
        if newDataShape is not None and self.editor.dataShape != newDataShape:
            self.editor.dataShape = newDataShape
           
            #if  the image is 2D, do not show the HUD action (issue #190) 
            is2D = numpy.sum(numpy.asarray(newDataShape[1:4]) == 1) == 1
            self.menuGui.actionToggleSelectedHud.setVisible(not is2D)
            self.menuGui.actionToggleAllHuds.setVisible(not is2D)
            
            # Find the xyz midpoint
            midpos5d = [x/2 for x in newDataShape]
            midpos3d = midpos5d[1:4]

            # Start in the center of the volume
            self.editor.posModel.slicingPos = midpos3d
            self.editor.navCtrl.panSlicingViews( midpos3d, [0,1,2] )

        # Old layers are deleted if
        # (1) They are not in the new set or
        # (2) Their data has changed
        for index, oldLayer in reversed(list(enumerate(self.layerstack))):
            if oldLayer.name not in newNames:
                needDelete = True
            else:
                newLayer = filter(lambda l: l.name == oldLayer.name, newGuiLayers)[0]
                needDelete = (newLayer.datasources != oldLayer.datasources)

            if needDelete:
                layer = self.layerstack[index]
                if hasattr(layer, 'shortcutRegistration'):
                    obsoleteShortcut = layer.shortcutRegistration[2]
                    obsoleteShortcut.setEnabled(False)
                    ShortcutManager().unregister( obsoleteShortcut )
                self.layerstack.selectRow(index)
                self.layerstack.deleteSelected()

        # Insert all layers that aren't already in the layerstack
        # (Identified by the name attribute)
        existingNames = set(l.name for l in self.layerstack)
        for index, layer in enumerate(newGuiLayers):
            if layer.name not in existingNames:
                # Insert new
                self.layerstack.insert( index, layer )

                # If this layer has an associated shortcut, register it with the shortcut manager
                if hasattr(layer, 'shortcutRegistration'):
                    ShortcutManager().register( *layer.shortcutRegistration )
            else:
                # Clean up the layer instance that the client just gave us.
                # We don't want to use it.
                if hasattr(layer, 'shortcutRegistration'):
                    shortcut = layer.shortcutRegistration[2]
                    shortcut.setEnabled(False)

                # Move existing layer to the correct position
                stackIndex = self.layerstack.findMatchingIndex(lambda l: l.name == layer.name)
                self.layerstack.selectRow(stackIndex)
                while stackIndex > index:
                    self.layerstack.moveSelectedUp()
                    stackIndex -= 1
                while stackIndex < index:
                    self.layerstack.moveSelectedDown()
                    stackIndex += 1

    @traceLogged(traceLogger)
    def determineDatashape(self):
        newDataShape = None
        for provider in self.observedSlots:
            for i, slot in enumerate(provider):
                if newDataShape is None and slot.ready() and slot.meta.axistags is not None:
                    # Use an Op5ifyer adapter to transpose the shape for us.
                    op5 = Op5ifyer( graph=slot.graph )
                    op5.input.connect( slot )
                    newDataShape = op5.output.meta.shape

                    # We just needed the operator to determine the transposed shape.
                    # Disconnect it so it can be garbage collected.
                    op5.input.disconnect()

        if newDataShape is not None:
            # For now, this base class combines multi-channel images into a single layer,
            # So, we want the volume editor to behave as though there is only one channel
            newDataShape = newDataShape[:-1] + (1,)
        return newDataShape

    @traceLogged(traceLogger)
    def initViewerControlUi(self):
        """
        Load the viewer controls GUI, which appears below the applet bar.
        In our case, the viewer control GUI consists mainly of a layer list.
        Subclasses should override this if they provide their own viewer control widget.
        """
        localDir = os.path.split(__file__)[0]
        self.__viewerControlWidget = uic.loadUi(localDir + "/viewerControls.ui")

        # The editor's layerstack is in charge of which layer movement buttons are enabled
        model = self.editor.layerStack

        if self.__viewerControlWidget is not None:
            model.canMoveSelectedUp.connect(self.__viewerControlWidget.UpButton.setEnabled)
            model.canMoveSelectedDown.connect(self.__viewerControlWidget.DownButton.setEnabled)
            model.canDeleteSelected.connect(self.__viewerControlWidget.DeleteButton.setEnabled)

            # Connect our layer movement buttons to the appropriate layerstack actions
            self.__viewerControlWidget.layerWidget.init(model)
            self.__viewerControlWidget.UpButton.clicked.connect(model.moveSelectedUp)
            self.__viewerControlWidget.DownButton.clicked.connect(model.moveSelectedDown)
            self.__viewerControlWidget.DeleteButton.clicked.connect(model.deleteSelected)


    @traceLogged(traceLogger)
    def initAppletDrawerUi(self):
        """
        By default, this base class provides a blank applet drawer.
        Override this in a subclass to get a real applet drawer.
        """
        # Load the ui file (find it in our own directory)
        localDir = os.path.split(__file__)[0]
        self._drawer = uic.loadUi(localDir+"/drawer.ui")

    def getAppletDrawerUi(self):
        return self._drawer

    @traceLogged(traceLogger)
    def _initCentralUic(self):
        """
        Load the GUI from the ui file into this class and connect it with event handlers.
        """
        # Load the ui file into this class (find it in our own directory)
        localDir = os.path.split(__file__)[0]
        uic.loadUi(localDir+"/centralWidget.ui", self)

        # Menu is specified in a separate ui file with a dummy window
        self.menuGui = uic.loadUi(localDir+"/menu.ui") # Save as member so it doesn't get picked up by GC
        self.menuBar = self.menuGui.menuBar
        self.menuView = self.menuGui.menuView

        def toggleDebugPatches(show):
            self.editor.showDebugPatches = show

        def setCacheSize( cache_size ):
            dlg = QDialog(self)
            layout = QHBoxLayout()
            layout.addWidget( QLabel("Cached Slices Per View:") )

            cache_size = [self.editor.cacheSize]
            def parseCacheSize( strSize ):
                try:
                    cache_size[0] = int(strSize)
                except:
                    pass

            edit = QLineEdit( str(cache_size[0]), parent=dlg )
            edit.textChanged.connect( parseCacheSize )
            layout.addWidget( edit )
            okButton = QPushButton( "OK", parent=dlg )
            okButton.clicked.connect( dlg.accept )
            layout.addWidget( okButton )
            dlg.setLayout( layout )
            dlg.setModal(True)
            dlg.exec_()
            self.editor.cacheSize = cache_size[0]

        def enablePrefetching( enable ):
            for scene in self.editor.imageScenes:
                scene.setPrefetchingEnabled( enable )

        def fitToScreen():
            shape = self.editor.posModel.shape
            for i, v in enumerate(self.editor.imageViews):
                s = list(shape)
                del s[i]
                v.changeViewPort(v.scene().data2scene.mapRect(QRectF(0,0,*s)))

        def fitImage():
            if hasattr(self.editor, '_lastImageViewFocus'):
                self.editor.imageViews[self.editor._lastImageViewFocus].fitImage()

        def restoreImageToOriginalSize():
            if hasattr(self.editor, '_lastImageViewFocus'):
                self.editor.imageViews[self.editor._lastImageViewFocus].doScaleTo()

        '''
        def rubberBandZoom():
            if hasattr(self.editor, '_lastImageViewFocus'):
                if not self.editor.imageViews[self.editor._lastImageViewFocus]._isRubberBandZoom:
                    self.editor.imageViews[self.editor._lastImageViewFocus]._isRubberBandZoom = True
                    self.editor.imageViews[self.editor._lastImageViewFocus]._cursorBackup = self.editor.imageViews[self.editor._lastImageViewFocus].cursor()
                    self.editor.imageViews[self.editor._lastImageViewFocus].setCursor(Qt.CrossCursor)
                else:
                    self.editor.imageViews[self.editor._lastImageViewFocus]._isRubberBandZoom = False
                    self.editor.imageViews[self.editor._lastImageViewFocus].setCursor(self.editor.imageViews[self.editor._lastImageViewFocus]._cursorBackup)
        '''

        def hideHud():
            hide = not self.editor.imageViews[0]._hud.isVisible()
            for i, v in enumerate(self.editor.imageViews):
                v.setHudVisible(hide)

        def toggleSelectedHud():
            if hasattr(self.editor, '_lastImageViewFocus'):
                self.editor.imageViews[self.editor._lastImageViewFocus].toggleHud()

        def centerAllImages():
            for i, v in enumerate(self.editor.imageViews):
                v.centerImage()

        def centerImage():
            if hasattr(self.editor, '_lastImageViewFocus'):
                self.editor.imageViews[self.editor._lastImageViewFocus].centerImage()
                self.menuGui.actionOnly_for_current_view.setEnabled(True)

        def resetAxes():
            if hasattr(self.editor, '_lastImageViewFocus'):
                self.editor.imageScenes[self.editor._lastImageViewFocus].resetAxes()
                self.menuGui.actionOnly_for_current_view.setEnabled(True)

        def resetAllAxes():
            for i, s in enumerate(self.editor.imageScenes):
                s.resetAxes()

        self.menuGui.actionCenterAllImages.triggered.connect(centerAllImages)
        self.menuGui.actionCenterImage.triggered.connect(centerImage)
        self.menuGui.actionToggleAllHuds.triggered.connect(hideHud)
        self.menuGui.actionResetAllAxes.triggered.connect(resetAllAxes)
        self.menuGui.actionToggleSelectedHud.triggered.connect(toggleSelectedHud)
        self.menuGui.actionResetAxes.triggered.connect(resetAxes)
        self.menuGui.actionShowDebugPatches.toggled.connect(toggleDebugPatches)
        self.menuGui.actionFitToScreen.triggered.connect(fitToScreen)
        self.menuGui.actionFitImage.triggered.connect(fitImage)
        self.menuGui.actionReset_zoom.triggered.connect(restoreImageToOriginalSize)
        #FIXME: this needs bug fixing
        #self.menuGui.actionRubberBandZoom.triggered.connect(rubberBandZoom)
        self.menuGui.actionSetCacheSize.triggered.connect(setCacheSize)
        self.menuGui.actionUsePrefetching.toggled.connect(enablePrefetching)

    @traceLogged(traceLogger)
    def _initEditor(self, crosshair):
        """
        Initialize the Volume Editor GUI.
        """
        self.editor = VolumeEditor(self.layerstack, crosshair=crosshair)

        # Replace the editor's navigation interpreter with one that has extra functionality
        self.clickReporter = ClickReportingInterpreter( self.editor.navInterpret, self.editor.posModel )
        self.editor.setNavigationInterpreter( self.clickReporter )
        self.clickReporter.rightClickReceived.connect( self._handleEditorRightClick )
        self.clickReporter.leftClickReceived.connect( self._handleEditorLeftClick )

        self.editor.newImageView2DFocus.connect(self._setIconToViewMenu)
        self.editor.setInteractionMode( 'navigation' )
        self.volumeEditorWidget.init(self.editor)

        self.editor._lastImageViewFocus = 0

        # Zoom at a 1-1 scale to avoid loading big datasets entirely...
        for view in self.editor.imageViews:
            view.doScaleTo(1)

    @traceLogged(traceLogger)
    def _setIconToViewMenu(self):
        """
        In the "Only for Current View" menu item of the View menu,
        show the user which axis is the current one by changing the menu item icon.
        """
        self.menuGui.actionOnly_for_current_view.setIcon(QIcon(self.editor.imageViews[self.editor._lastImageViewFocus]._hud.axisLabel.pixmap()))

    @traceLogged(traceLogger)
    def _convertPositionToDataSpace(self, voluminaPosition):
        taggedPosition = {k:p for k,p in zip('txyzc', voluminaPosition)}

        # Find the first lazyflow layer in the stack
        # We assume that all lazyflow layers have the same axistags
        dataTags = None
        for layer in self.layerstack:
            for datasource in layer.datasources:
                if isinstance( datasource, NormalizingSource ):
                    datasource = datasource._rawSource
                if isinstance(datasource, LazyflowSource):
                    dataTags = datasource.dataSlot.meta.axistags
                    if dataTags is not None:
                        break

        assert dataTags is not None, "Can't convert mouse click coordinates from volumina-5d: Could not find a lazyflow data source in any layer."
        position = ()
        for tag in dataTags:
            position += (taggedPosition[tag.key],)

        return position

    def _handleEditorRightClick(self, position5d, globalWindowCoordinate):
        dataPosition = self._convertPositionToDataSpace(position5d)
        self.handleEditorRightClick(dataPosition, globalWindowCoordinate)

    def _handleEditorLeftClick(self, position5d, globalWindowCoordinate):
        dataPosition = self._convertPositionToDataSpace(position5d)
        self.handleEditorLeftClick(dataPosition, globalWindowCoordinate)

    def handleEditorRightClick(self, position5d, globalWindowCoordinate):
        # Override me
        pass

    def handleEditorLeftClick(self, position5d, globalWindowCoordiante):
        # Override me
        pass<|MERGE_RESOLUTION|>--- conflicted
+++ resolved
@@ -12,15 +12,8 @@
 from PyQt4.QtGui import *
 from PyQt4 import uic
 
-<<<<<<< HEAD
 #lazyflow
-=======
-from volumina.api import LazyflowSource, NormalizingSource, GrayscaleLayer, RGBALayer, \
-                         AlphaModulatedLayer, LayerStackModel, VolumeEditor
-
-from lazyflow.graph import OperatorWrapper
 from lazyflow.stype import ArrayLike
->>>>>>> 880d8d6c
 from lazyflow.operators import OpSingleChannelSelector, Op1ToMulti
 from lazyflow.utility import traceLogged
 
