--- conflicted
+++ resolved
@@ -230,14 +230,11 @@
                     disappearance_cost = disappearanceCost,
                     force_build_hypotheses_graph = False
                     )
-<<<<<<< HEAD
-=======
 
                 # update showing the merger legend,
                 # as it might be (no longer) needed if merger resolving
                 # is disabled(enabled)
                 self._setMergerLegend(self.mergerLabels, self._drawer.maxObjectsBox.value())
->>>>>>> 201ed1ef
             except Exception as ex:
                 log_exception(logger, "Error during tracking.  See above error traceback.")
                 self._criticalMessage("Error during tracking.  See error log.\n\n"
