import numpy as np
import os
import itertools
from lazyflow.graph import Operator, InputSlot, OutputSlot
from ilastik.utility.exportingOperator import ExportingOperator
from lazyflow.rtype import List
from lazyflow.stype import Opaque

from ilastik.applets.base.applet import DatasetConstraintError
from ilastik.applets.objectExtraction.opObjectExtraction import default_features_key, OpRegionFeatures, OpAdaptTimeListRoi
from lazyflow.operators import OpBlockedArrayCache
from lazyflow.operators.valueProviders import OpZeroDefault
from lazyflow.roi import sliceToRoi
from opRelabeledMergerFeatureExtraction import OpRelabeledMergerFeatureExtraction

from functools import partial
from lazyflow.request import Request, RequestPool

import hytra
from hytra.core.ilastik_project_options import IlastikProjectOptions
from hytra.core.jsongraph import JsonTrackingGraph
from hytra.core.jsongraph import getMappingsBetweenUUIDsAndTraxels, getMergersDetectionsLinksDivisions, getMergersPerTimestep, getLinksPerTimestep, getDetectionsPerTimestep, getDivisionsPerTimestep
from hytra.core.ilastikhypothesesgraph import IlastikHypothesesGraph
from hytra.core.fieldofview import FieldOfView
from hytra.core.ilastikmergerresolver import IlastikMergerResolver
from hytra.core.probabilitygenerator import ProbabilityGenerator
from hytra.core.probabilitygenerator import Traxel
from hytra.pluginsystem.plugin_manager import TrackingPluginManager

import vigra

import logging
logger = logging.getLogger(__name__)

import dpct
try:
    import multiHypoTracking_with_cplex as mht
except ImportError:
    try:
        import multiHypoTracking_with_gurobi as mht
    except ImportError:
        logger.warning("Could not find any ILP solver")

class OpConservationTracking(Operator):
    LabelImage = InputSlot()
    ObjectFeatures = InputSlot(stype=Opaque, rtype=List)
    ObjectFeaturesWithDivFeatures = InputSlot(optional=True, stype=Opaque, rtype=List)
    ComputedFeatureNames = InputSlot(rtype=List, stype=Opaque)
    ComputedFeatureNamesWithDivFeatures = InputSlot(optional=True, rtype=List, stype=Opaque)
    FilteredLabels = InputSlot(value={})
    RawImage = InputSlot()
    Parameters = InputSlot(value={})
    HypothesesGraph = InputSlot(value={})
    ResolvedMergers = InputSlot(value={})
 
    # for serialization
    CleanBlocks = OutputSlot()
    AllBlocks = OutputSlot()
    CachedOutput = OutputSlot()  # For the GUI (blockwise-access)
 
    Output = OutputSlot() # Volume relabelled with lineage IDs
 
    # Use a slot for storing the export settings in the project file.
    # just here so that old projects still load!
    ExportSettings = InputSlot()

    DivisionProbabilities = InputSlot(optional=True, stype=Opaque, rtype=List)
    DetectionProbabilities = InputSlot(stype=Opaque, rtype=List)
    NumLabels = InputSlot()

    # compressed cache for merger output
    MergerCleanBlocks = OutputSlot()
    MergerCachedOutput = OutputSlot() # For the GUI (blockwise access)
    MergerOutput = OutputSlot() # Volume showing only merger IDs

    RelabeledCleanBlocks = OutputSlot()
    RelabeledCachedOutput = OutputSlot() # For the GUI (blockwise access)
    RelabeledImage = OutputSlot() # Volume showing object IDs

    def __init__(self, parent=None, graph=None):
        super(OpConservationTracking, self).__init__(parent=parent, graph=graph)

        self._opCache = OpBlockedArrayCache(parent=self)
        self._opCache.name = "OpConservationTracking._opCache"
        self._opCache.CompressionEnabled.setValue(True)
        self._opCache.Input.connect(self.Output)
        self.CleanBlocks.connect(self._opCache.CleanBlocks)
        self.CachedOutput.connect(self._opCache.Output)

        self.zeroProvider = OpZeroDefault(parent=self)
        self.zeroProvider.MetaInput.connect(self.LabelImage)

        # As soon as input data is available, check its constraints
        self.RawImage.notifyReady(self._checkConstraints)
        self.LabelImage.notifyReady(self._checkConstraints)

        self.ExportSettings.setValue( (None, None) )

        self._mergerOpCache = OpBlockedArrayCache(parent=self)
        self._mergerOpCache.name = "OpConservationTracking._mergerOpCache"
        self._mergerOpCache.CompressionEnabled.setValue(True)
        self._mergerOpCache.Input.connect(self.MergerOutput)
        self.MergerCleanBlocks.connect(self._mergerOpCache.CleanBlocks)
        self.MergerCachedOutput.connect(self._mergerOpCache.Output)

        self._relabeledOpCache = OpBlockedArrayCache(parent=self)
        self._relabeledOpCache.name = "OpConservationTracking._mergerOpCache"
        self._relabeledOpCache.CompressionEnabled.setValue(True)
        self._relabeledOpCache.Input.connect(self.RelabeledImage)
        self.RelabeledCleanBlocks.connect(self._relabeledOpCache.CleanBlocks)
        self.RelabeledCachedOutput.connect(self._relabeledOpCache.Output)
        
        # Merger resolver plugin manager (contains GMM fit routine)
        self.pluginPaths = [os.path.join(os.path.dirname(os.path.abspath(hytra.__file__)), 'plugins')]
        pluginManager = TrackingPluginManager(verbose=False, pluginPaths=self.pluginPaths)
        self.mergerResolverPlugin = pluginManager.getMergerResolver()       

    def setupOutputs(self):
        self.Output.meta.assignFrom(self.LabelImage.meta)

        # cache our own output, don't propagate from internal operator
        chunks = list(self.LabelImage.meta.shape)
        # FIXME: assumes t,x,y,z,c
        chunks[0] = 1  # 't'        
        self._blockshape = tuple(chunks)
        self._opCache.BlockShape.setValue(self._blockshape)

        self.AllBlocks.meta.shape = (1,)
        self.AllBlocks.meta.dtype = object
        
        self.MergerOutput.meta.assignFrom(self.LabelImage.meta)
        self.RelabeledImage.meta.assignFrom(self.LabelImage.meta)

        self._mergerOpCache.BlockShape.setValue( self._blockshape )
        self._relabeledOpCache.BlockShape.setValue( self._blockshape )
        
        frame_shape = (1,) + self.LabelImage.meta.shape[1:] # assumes t,x,y,z,c order
        assert frame_shape[-1] == 1
        self.MergerOutput.meta.ideal_blockshape = frame_shape
        self.RelabeledImage.meta.ideal_blockshape = frame_shape
          
    def execute(self, slot, subindex, roi, result):
        # Output showing lineage IDs
        if slot is self.Output:
            if not self.Parameters.ready():
                raise Exception("Parameter slot is not ready")
            parameters = self.Parameters.value
            resolvedMergers = self.ResolvedMergers.value
            
            # Assume [t,x,y,z,c] order           
            trange = range(roi.start[0], roi.stop[0])
            offset = roi.start[1:-1]
       
            result[:] =  self.LabelImage.get(roi).wait()

            for t in trange:
                if 'time_range' in parameters and t <= parameters['time_range'][-1] and t >= parameters['time_range'][0]:
                    if resolvedMergers:
                        self._labelMergers(result[t-roi.start[0],...,0], t, offset)
                    result[t-roi.start[0],...,0] = self._labelLineageIds(result[t-roi.start[0],...,0], t)
                else:
                    result[t-roi.start[0],...][:] = 0
        
        # Output showing mergers only    
        elif slot is self.MergerOutput:
            parameters = self.Parameters.value
            resolvedMergers = self.ResolvedMergers.value
            
            # Assume [t,x,y,z,c] order
            trange = range(roi.start[0], roi.stop[0])
            offset = roi.start[1:-1]

            result[:] =  self.LabelImage.get(roi).wait()
   
            for t in trange:
                if 'time_range' in parameters and t <= parameters['time_range'][-1] and t >= parameters['time_range'][0]:
                    if resolvedMergers:
                        self._labelMergers(result[t-roi.start[0],...,0], t, offset)   
                    result[t-roi.start[0],...,0] = self._labelLineageIds(result[t-roi.start[0],...,0], t, onlyMergers=True)
                else:
                    result[t-roi.start[0],...][:] = 0

        # Output showing object Ids (before lineage IDs are assigned)   
        elif slot is self.RelabeledImage:
            parameters = self.Parameters.value
            resolvedMergers = self.ResolvedMergers.value
            
            # Assume [t,x,y,z,c] order
            trange = range(roi.start[0], roi.stop[0])
            offset = roi.start[1:-1] 

            result[:] =  self.LabelImage.get(roi).wait()
            
            for t in trange:
                if resolvedMergers and 'time_range' in parameters and t <= parameters['time_range'][-1] and t >= parameters['time_range'][0]:
                    self._labelMergers(result[t-roi.start[0],...,0], t, offset)
        
        # Cache blocks            
        elif slot == self.AllBlocks:
            # if nothing was computed, return empty list
            if not self.HypothesesGraph.value:
                result[0] = []
                return result

            all_block_rois = []
            shape = self.Output.meta.shape
            # assumes t,x,y,z,c
            slicing = [slice(None), ] * 5
            for t in range(shape[0]):
                slicing[0] = slice(t, t + 1)
                all_block_rois.append(sliceToRoi(slicing, shape))

            result[0] = all_block_rois
            return result

    def setInSlot(self, slot, subindex, roi, value):
        assert slot == self.InputHdf5 or slot == self.MergerInputHdf5 or slot == self.RelabeledInputHdf5, "Invalid slot for setInSlot(): {}".format( slot.name )
    
    def _createHypothesesGraph(self):
        '''
        Construct a hypotheses graph given the current settings in the parameters slot
        '''
        parameters = self.Parameters.value
        time_range = range(parameters['time_range'][0],parameters['time_range'][1] + 1)
        x_range = parameters['x_range']
        y_range = parameters['y_range']
        z_range = parameters['z_range']
        size_range = parameters['size_range']
        scales = parameters['scales']
        withDivisions = parameters['withDivisions']
        withClassifierPrior = parameters['withClassifierPrior']
        maxDist = parameters['maxDist']
        maxObj = parameters['maxObj']
        divThreshold = parameters['divThreshold']
        max_nearest_neighbors = parameters['max_nearest_neighbors']

        traxelstore = self._generate_traxelstore(time_range, x_range, y_range, z_range,
                                                       size_range, scales[0], scales[1], scales[2], 
                                                       with_div=withDivisions,
                                                       with_classifier_prior=withClassifierPrior)
        
        def constructFov(shape, t0, t1, scale=[1, 1, 1]):
            [xshape, yshape, zshape] = shape
            [xscale, yscale, zscale] = scale
        
            fov = FieldOfView(t0, 0, 0, 0, t1, xscale * (xshape - 1), yscale * (yshape - 1),
                              zscale * (zshape - 1))
            return fov

        fieldOfView = constructFov((x_range[1], y_range[1], z_range[1]),
                                   time_range[0],
                                   time_range[-1]+1,
                                   scales)

        hypothesesGraph = IlastikHypothesesGraph(
            probabilityGenerator=traxelstore,
            timeRange=(time_range[0],time_range[-1]+1),
            maxNumObjects=maxObj,
            numNearestNeighbors=max_nearest_neighbors,
            fieldOfView=fieldOfView,
            withDivisions=withDivisions,
            maxNeighborDistance=maxDist,
            divisionThreshold=divThreshold
        )
        return hypothesesGraph
    
    def _resolveMergers(self, hypothesesGraph, model):
        '''
        run merger resolution on the hypotheses graph which contains the current solution
        '''
        logger.info("Resolving mergers.")
                
        parameters = self.Parameters.value
        withTracklets = parameters['withTracklets']
        originalGraph = hypothesesGraph.referenceTraxelGraph if withTracklets else hypothesesGraph
        resolvedMergersDict = {}
        
        # Enable full graph computation for animal tracking workflow
        withFullGraph = False
        if 'withAnimalTracking' in parameters and parameters['withAnimalTracking']: # TODO: Setting this parameter outside of the track() function (on AnimalConservationTrackingWorkflow) is not desirable 
            withFullGraph = True
            logger.info("Computing full graph on merger resolver (Only enabled on animal tracking workflow)")
        
        mergerResolver = IlastikMergerResolver(originalGraph, pluginPaths=self.pluginPaths, withFullGraph=withFullGraph)
        
        # Check if graph contains mergers, otherwise skip merger resolving
        if not mergerResolver.mergerNum:
            logger.info("Graph contains no mergers. Skipping merger resolving.")
        else:        
            # Fit and refine merger nodes using a GMM 
            # It has to be done per time-step in order to aviod loading the whole video on RAM
            traxelIdPerTimestepToUniqueIdMap, uuidToTraxelMap = getMappingsBetweenUUIDsAndTraxels(model)
            timesteps = [int(t) for t in traxelIdPerTimestepToUniqueIdMap.keys()]
            timesteps.sort()
            
            timeIndex = self.LabelImage.meta.axistags.index('t')
            
            for timestep in timesteps:
                roi = [slice(None) for i in range(len(self.LabelImage.meta.shape))]
                roi[timeIndex] = slice(timestep, timestep+1)
                roi = tuple(roi)
                
                labelImage = self.LabelImage[roi].wait()
                
                # Get coordinates for object IDs in label image. Used by GMM merger fit.
                objectIds = vigra.analysis.unique(labelImage[0,...,0])
                maxObjectId = max(objectIds)
                
                coordinatesForIds = {}
                
                pool = RequestPool()
                for objectId in objectIds:
                    pool.add(Request(partial(mergerResolver.getCoordinatesForObjectId, coordinatesForIds, labelImage[0, ..., 0], timestep, objectId)))                 

                # Run requests to get object ID coordinates
                pool.wait()              
                
                # Fit mergers and store fit info in nodes  
                if coordinatesForIds:
                    mergerResolver.fitAndRefineNodesForTimestep(coordinatesForIds, maxObjectId, timestep)   
                
            # Compute object features, re-run flow solver, update model and result, and get merger dictionary
            resolvedMergersDict = mergerResolver.run()
        return resolvedMergersDict

    def track(self,
            time_range,
            x_range,
            y_range,
            z_range,
            size_range=(0, 100000),
            x_scale=1.0,
            y_scale=1.0,
            z_scale=1.0,
            maxDist=30,     
            maxObj=2,       
            divThreshold=0.5,
            avgSize=[0],                        
            withTracklets=False,
            sizeDependent=True,
            detWeight=10.0,
            divWeight=10.0,
            transWeight=10.0,
            withDivisions=True,
            withOpticalCorrection=True,
            withClassifierPrior=False,
            ndim=3,
            cplex_timeout=None,
            withMergerResolution=True,
            borderAwareWidth = 0.0,
            withArmaCoordinates = True,
            appearance_cost = 500,
            disappearance_cost = 500,
            motionModelWeight=10.0,
            force_build_hypotheses_graph = False,
            max_nearest_neighbors = 2,
            withBatchProcessing = False,
            solverName="Flow-based"
            ):
        """
        Main conservation tracking function. Runs tracking solver, generates hypotheses graph, and resolves mergers.
        """
        
        if not self.Parameters.ready():
            raise Exception("Parameter slot is not ready")
        
        # it is assumed that the self.Parameters object is changed only at this
        # place (ugly assumption). Therefore we can track any changes in the
        # parameters as done in the following lines: If the same value for the
        # key is already written in the parameters dictionary, the
        # paramters_changed dictionary will get a "False" entry for this key,
        # otherwise it is set to "True"
        parameters = self.Parameters.value

        parameters['maxDist'] = maxDist
        parameters['maxObj'] = maxObj
        parameters['divThreshold'] = divThreshold
        parameters['avgSize'] = avgSize
        parameters['withTracklets'] = withTracklets
        parameters['sizeDependent'] = sizeDependent
        parameters['detWeight'] = detWeight
        parameters['divWeight'] = divWeight
        parameters['transWeight'] = transWeight
        parameters['withDivisions'] = withDivisions
        parameters['withOpticalCorrection'] = withOpticalCorrection
        parameters['withClassifierPrior'] = withClassifierPrior
        parameters['withMergerResolution'] = withMergerResolution
        parameters['borderAwareWidth'] = borderAwareWidth
        parameters['withArmaCoordinates'] = withArmaCoordinates
        parameters['appearanceCost'] = appearance_cost
        parameters['disappearanceCost'] = disappearance_cost       
        parameters['scales'] = [x_scale, y_scale, z_scale]
        parameters['time_range'] = [min(time_range), max(time_range)]
        parameters['x_range'] = x_range
        parameters['y_range'] = y_range
        parameters['z_range'] = z_range
        parameters['max_nearest_neighbors'] = max_nearest_neighbors
        parameters['solver'] = str(solverName)

        # Set a size range with a minimum area equal to the max number of objects (since the GMM throws an error if we try to fit more gaussians than the number of pixels in the object)
        size_range = (max(maxObj, size_range[0]), size_range[1])
        parameters['size_range'] = size_range

        if cplex_timeout:
            parameters['cplex_timeout'] = cplex_timeout
        else:
            parameters['cplex_timeout'] = ''
            cplex_timeout = float(1e75)
        
        self.Parameters.setValue(parameters, check_changed=False)
        
        if withClassifierPrior:
            if not self.DetectionProbabilities.ready() or len(self.DetectionProbabilities([0]).wait()[0]) == 0:
                raise DatasetConstraintError('Tracking', 'Classifier not ready yet. Did you forget to train the Object Count Classifier?')
            if not self.NumLabels.ready() or self.NumLabels.value < (maxObj + 1):
                raise DatasetConstraintError('Tracking', 'The max. number of objects must be consistent with the number of labels given in Object Count Classification.\n' +\
                    'Check whether you have (i) the correct number of label names specified in Object Count Classification, and (ii) provided at least ' +\
                    'one training example for each class.')
            if len(self.DetectionProbabilities([0]).wait()[0][0]) < (maxObj + 1):
                raise DatasetConstraintError('Tracking', 'The max. number of objects must be consistent with the number of labels given in Object Count Classification.\n' +\
                    'Check whether you have (i) the correct number of label names specified in Object Count Classification, and (ii) provided at least ' +\
                    'one training example for each class.')
        
        hypothesesGraph = self._createHypothesesGraph()

        if withTracklets:
            hypothesesGraph = hypothesesGraph.generateTrackletGraph()

        hypothesesGraph.insertEnergies()
        trackingGraph = hypothesesGraph.toTrackingGraph()
        trackingGraph.convexifyCosts()
        model = trackingGraph.model

        detWeight = 10.0 # FIXME: Should we store this weight in the parameters slot?
        weights = trackingGraph.weightsListToDict([transWeight, detWeight, divWeight, appearance_cost, disappearance_cost])

        if solverName == 'Flow-based' and dpct:
            result = dpct.trackFlowBased(model, weights)
        elif solverName == 'ILP' and mht:
            result = mht.track(model, weights)
        else:
            raise ValueError("Invalid tracking solver selected")

        # Insert the solution into the hypotheses graph and from that deduce the lineages
        if hypothesesGraph:
            hypothesesGraph.insertSolution(result)
            
        # Merger resolution
        resolvedMergersDict = {}
        if withMergerResolution:
            resolvedMergersDict = self._resolveMergers(hypothesesGraph, model)
        
        # Set value of resolved mergers slot (Should be empty if mergers are disabled)         
        self.ResolvedMergers.setValue(resolvedMergersDict, check_changed=False)
                
        # Computing tracking lineage IDs from within Hytra
        logger.info("Computing hypotheses graph lineages")
        hypothesesGraph.computeLineage()

        # Uncomment to export a hypothese graph diagram
        #logger.info("Exporting hypotheses graph diagram")
        #from hytra.util.hypothesesgraphdiagram import HypothesesGraphDiagram
        #hgv = HypothesesGraphDiagram(hypothesesGraph._graph, timeRange=(0, 10), fileName='HypothesesGraph.png' )
                
        # Set value of hypotheses grap slot (use referenceTraxelGraph if using tracklets)
        hypothesesGraph = hypothesesGraph.referenceTraxelGraph if withTracklets else hypothesesGraph
        self.HypothesesGraph.setValue(hypothesesGraph, check_changed=False)

        # Set all the output slots dirty (See execute() function)
        self.Output.setDirty()
        self.MergerOutput.setDirty()
        self.RelabeledImage.setDirty()

    def propagateDirty(self, inputSlot, subindex, roi):
        if inputSlot is self.LabelImage:
            self.Output.setDirty(roi)
        elif inputSlot is self.HypothesesGraph:
            pass
        elif inputSlot is self.ResolvedMergers:
            pass
        elif inputSlot == self.NumLabels:
            if self.parent.parent.trackingApplet._gui \
                    and self.parent.parent.trackingApplet._gui.currentGui() \
                    and self.NumLabels.ready() \
                    and self.NumLabels.value > 1:
                self.parent.parent.trackingApplet._gui.currentGui()._drawer.maxObjectsBox.setValue(self.NumLabels.value-1)

<<<<<<< HEAD
=======
    def _getEventsVector(self, result, model):        
        traxelIdPerTimestepToUniqueIdMap, uuidToTraxelMap = getMappingsBetweenUUIDsAndTraxels(model)
        timesteps = [t for t in traxelIdPerTimestepToUniqueIdMap.keys()]
        
        mergers, detections, links, divisions = getMergersDetectionsLinksDivisions(result, uuidToTraxelMap)
        
        # Group by timestep for event creation
        mergersPerTimestep = getMergersPerTimestep(mergers, timesteps)
        linksPerTimestep = getLinksPerTimestep(links, timesteps)
        detectionsPerTimestep = getDetectionsPerTimestep(detections, timesteps)
        divisionsPerTimestep = getDivisionsPerTimestep(divisions, linksPerTimestep, timesteps)

        # Populate events dictionary
        events = {}
        
        # Get merger dict
        resolvedMergersDict = self.ResolvedMergers.value
        if not resolvedMergersDict: 
            logger.info("Resolved Merger Dictionary not available for generating events vector. Please click on the Track button.")
        
        # Save mergers, links, detections, and divisions
        for timestep in traxelIdPerTimestepToUniqueIdMap.keys():
            # We need to add an extra column with zeros in order to be backward compatible with the older version
            def stackExtraColumnWithZeros(array):
                return np.hstack((array, np.zeros((array.shape[0], 1), dtype=array.dtype)))
            
            dis = []
            app = []
            div = []
            mov = []
            mer = []
            mul = []
    
            dis = np.asarray(dis)
            app = np.asarray(app)
            div = np.asarray([[k, v[0], v[1]] for k,v in divisionsPerTimestep[timestep].iteritems()])
            mov = np.asarray(linksPerTimestep[timestep])
            mer = np.asarray([[k,v] for k,v in mergersPerTimestep[timestep].iteritems()])
            mul = np.asarray(mul)
            
            events[timestep] = {}
         
            if len(dis) > 0:
                events[timestep]['dis'] = dis
            if len(app) > 0:
                events[timestep]['app'] = app
            if len(div) > 0:
                events[timestep]['div'] = div
            if len(mov) > 0:
                events[timestep]['mov'] = mov
            if len(mer) > 0:
                events[timestep]['mer'] = mer
            if len(mul) > 0:
                events[timestep]['mul'] = mul

            # Write merger results dictionary            
            if resolvedMergersDict:
                mergerRes = {}
                
                for idx in mergersPerTimestep[timestep]:
                    mergerRes[idx] = resolvedMergersDict[int(timestep)][idx]['newIds']
                    
                events[timestep]['res'] = mergerRes
                
        return events

>>>>>>> 0e959080
    def _labelMergers(self, volume, time, offset):
        """
        Label volume mergers with correspoding IDs, using the plugin GMM fit
        """
        resolvedMergersDict = self.ResolvedMergers.value
        
        if time not in resolvedMergersDict:
            return volume
        
        idxs = vigra.analysis.unique(volume)
        
        for idx in idxs: 
            if idx in resolvedMergersDict[time]:
                fits = resolvedMergersDict[time][idx]['fits']
                newIds = resolvedMergersDict[time][idx]['newIds']
                self.mergerResolverPlugin.updateLabelImage(volume, idx, fits, newIds, offset=offset)
        
        return volume               

    def _labelLineageIds(self, volume, time, onlyMergers=False):
        """
        Label the every object in the volume for the given time frame by the lineage ID it belongs to.
        If onlyMergers is True, then only those segments that were resolved from a merger are shown, everything else set to zero.

        :return: the relabeled volume, where 0 means background, 1 means false detection, and all higher numbers indicate lineages
        """
        hypothesesGraph = self.HypothesesGraph.value
        
        if not hypothesesGraph:
            return np.zeros_like(volume) 
        
        resolvedMergersDict = self.ResolvedMergers.value

        indexMapping = np.zeros(np.amax(volume) + 1, dtype=volume.dtype)
        
        idxs = vigra.analysis.unique(volume)
        
        # Reduce labels to the ones that contain mergers
        if onlyMergers:
            if resolvedMergersDict:
                if time not in resolvedMergersDict:
                    idxs = []
                else:
                    newIds = [newId for _, nodeDict in resolvedMergersDict[time].items() for newId in nodeDict['newIds']]
                    idxs = [id for id in idxs if id in newIds]
            else:
                idxs = [idx for idx in idxs if idx > 0 and hypothesesGraph.hasNode((time,idx)) and hypothesesGraph._graph.node[(time,idx)]['value'] > 1]

        # Map labels to corresponding lineage IDs
        for idx in idxs:
            if idx > 0 and hypothesesGraph.hasNode((time,idx)):
                lineage_id = hypothesesGraph.getLineageId(time, idx)
                if lineage_id is None:
                    lineage_id = 1
                indexMapping[idx] = lineage_id
            
        return indexMapping[volume]
 
 
    def _setupRelabeledFeatureSlot(self, original_feature_slot):
        from ilastik.applets.trackingFeatureExtraction import config
        # when exporting after merger resolving, the stored object features are not up to date for the relabeled objects
        opRelabeledRegionFeatures = OpRelabeledMergerFeatureExtraction(parent=self)
        opRelabeledRegionFeatures.RawImage.connect(self.RawImage)
        opRelabeledRegionFeatures.LabelImage.connect(self.LabelImage)
        opRelabeledRegionFeatures.RelabeledImage.connect(self.RelabeledImage)
        opRelabeledRegionFeatures.OriginalRegionFeatures.connect(original_feature_slot)

        vigra_features = list((set(config.vigra_features)).union(config.selected_features_objectcount[config.features_vigra_name]))
        feature_names_vigra = {}
        feature_names_vigra[config.features_vigra_name] = { name: {} for name in vigra_features }
        opRelabeledRegionFeatures.FeatureNames.setValue(feature_names_vigra)

        return opRelabeledRegionFeatures
                     

    def exportPlugin(self, filename, plugin, checkOverwriteFiles=False):
        with_divisions = self.Parameters.value["withDivisions"] if self.Parameters.ready() else False
        with_merger_resolution = self.Parameters.value["withMergerResolution"] if self.Parameters.ready() else False

        # Create opRegionFeatures to extract features of relabeled volume
        if with_merger_resolution:
            parameters = self.Parameters.value
            
            # Use simple relabeled merger feature slot configuration instead of opRelabeledMergerFeatureExtraction
            # This is faster for videos with few mergers and few number of objects per frame
            if 'withAnimalTracking' in parameters and parameters['withAnimalTracking']:  
                logger.info('Setting relabeled merger feature slots for animal tracking')
                from ilastik.applets.trackingFeatureExtraction import config
                
                self._opRegionFeatures = OpRegionFeatures(parent=self)
                self._opRegionFeatures.RawVolume.connect(self.RawImage)
                self._opRegionFeatures.LabelVolume.connect(self.RelabeledImage)
                
                vigra_features = list((set(config.vigra_features)).union(config.selected_features_objectcount[config.features_vigra_name]))
                feature_names_vigra = {}
                feature_names_vigra[config.features_vigra_name] = { name: {} for name in vigra_features }
                self._opRegionFeatures.Features.setValue(feature_names_vigra)
        
                self._opAdaptTimeListRoi = OpAdaptTimeListRoi(parent=self)
                self._opAdaptTimeListRoi.Input.connect(self._opRegionFeatures.Output)
                
                object_feature_slot = self._opAdaptTimeListRoi.Output
            # Use opRelabeledMergerFeatureExtraction for cell tracking
            else:
                opRelabeledRegionFeatures = self._setupRelabeledFeatureSlot(self.ObjectFeatures)
                object_feature_slot = opRelabeledRegionFeatures.RegionFeatures                
            
            label_image = self.RelabeledImage

        # Use ObjectFeaturesWithDivFeatures slot
        elif with_divisions:
            object_feature_slot = self.ObjectFeaturesWithDivFeatures
            label_image = self.LabelImage
        # Use ObjectFeatures slot only
        else:
            object_feature_slot = self.ObjectFeatures
            label_image = self.LabelImage
<<<<<<< HEAD
=======

        # Call export implementation
        self._do_export_impl(settings, selected_features, progress_slot, object_feature_slot, label_image, lane_index, filename_suffix)

    def _do_export_impl(self, settings, selected_features, progress_slot, object_feature_slot, label_image_slot, lane_index, filename_suffix=""):
        from ilastik.utility.exportFile import objects_per_frame, ExportFile, ilastik_ids, Mode, Default, \
            flatten_dict, division_flatten_dict

        hypothesesGraph = self.HypothesesGraph.value

        if not hypothesesGraph:
            raise DatasetConstraintError('Tracking', 'Tracking solution not ready: Did you forgot to press the Track button?')

        with_divisions = self.Parameters.value["withDivisions"] if self.Parameters.ready() else False

        resolvedMergersDict = self.ResolvedMergers.value

        obj_count = list(objects_per_frame(label_image_slot))        
        object_ids_generator = ilastik_ids(obj_count)
        
        # Tracking results data 
        object_ids = [] 
        lineage_ids = []
        track_ids = []
>>>>>>> 0e959080
        
        hypothesesGraph = self.HypothesesGraph.value

        if checkOverwriteFiles and plugin.checkFilesExist(filename):
            # do not export if we would otherwise overwrite files
            return False

        if not plugin.export(filename, hypothesesGraph, object_feature_slot, label_image, self.RawImage):
            raise RuntimeError('Exporting tracking solution with plugin failed')
        else:
            return True

    def get_table_export_settings(self):
        # TODO: remove once tracking is hytra-only
        return None, None

    def _checkConstraints(self, *args):
        if self.RawImage.ready():
            rawTaggedShape = self.RawImage.meta.getTaggedShape()
            if rawTaggedShape['t'] < 2:
                raise DatasetConstraintError(
                    "Tracking",
                    "For tracking, the dataset must have a time axis with at least 2 images.   " \
                    "Please load time-series data instead. See user documentation for details.")

        if self.LabelImage.ready():
            segmentationTaggedShape = self.LabelImage.meta.getTaggedShape()
            if segmentationTaggedShape['t'] < 2:
                raise DatasetConstraintError(
                    "Tracking",
                    "For tracking, the dataset must have a time axis with at least 2 images.   " \
                    "Please load time-series data instead. See user documentation for details.")

        if self.RawImage.ready() and self.LabelImage.ready():
            rawTaggedShape['c'] = None
            segmentationTaggedShape['c'] = None
            if dict(rawTaggedShape) != dict(segmentationTaggedShape):
                raise DatasetConstraintError("Tracking",
                                             "For tracking, the raw data and the prediction maps must contain the same " \
                                             "number of timesteps and the same shape.   " \
                                             "Your raw image has a shape of (t, x, y, z, c) = {}, whereas your prediction image has a " \
                                             "shape of (t, x, y, z, c) = {}" \
                                             .format(self.RawImage.meta.shape, self.BinaryImage.meta.shape))

    def _generate_traxelstore(self,
                              time_range,
                              x_range,
                              y_range,
                              z_range,
                              size_range,
                              x_scale=1.0,
                              y_scale=1.0,
                              z_scale=1.0,
                              with_div=False,
                              with_local_centers=False,
                              with_classifier_prior=False):

        logger.info("generating traxels")
        traxelstore = ProbabilityGenerator()
        
        logger.info("fetching region features and division probabilities")
        feats = self.ObjectFeatures(time_range).wait()

        if with_div:
            if not self.DivisionProbabilities.ready() or len(self.DivisionProbabilities([0]).wait()[0]) == 0:
                msgStr = "\nDivision classifier has not been trained! " + \
                         "Uncheck divisible objects if your objects don't divide or " + \
                         "go back to the Division Detection applet and train it."
                raise DatasetConstraintError ("Tracking",msgStr)
            divProbs = self.DivisionProbabilities(time_range).wait()

        if with_local_centers:
            localCenters = self.RegionLocalCenters(time_range).wait()

        if with_classifier_prior:
            if not self.DetectionProbabilities.ready() or len(self.DetectionProbabilities([0]).wait()[0]) == 0:
                msgStr = "\nObject count classifier has not been trained! " + \
                         "Go back to the Object Count Classification applet and train it."
                raise DatasetConstraintError ("Tracking",msgStr)
            detProbs = self.DetectionProbabilities(time_range).wait()

        logger.info("filling traxelstore")

        filtered_labels = {}
        total_count = 0
        empty_frame = False

        for t in feats.keys():
            rc = feats[t][default_features_key]['RegionCenter']
            lower = feats[t][default_features_key]['Coord<Minimum>']
            upper = feats[t][default_features_key]['Coord<Maximum>']
            if rc.size:
                rc = rc[1:, ...]
                lower = lower[1:, ...]
                upper = upper[1:, ...]

            ct = feats[t][default_features_key]['Count']
            if ct.size:
                ct = ct[1:, ...]

            logger.debug("at timestep {}, {} traxels found".format(t, rc.shape[0]))
            count = 0
            filtered_labels_at = []
            for idx in range(rc.shape[0]):
                traxel = Traxel()
                
                # for 2d data, set z-coordinate to 0:
                if len(rc[idx]) == 2:
                    x, y = rc[idx]
                    z = 0
                elif len(rc[idx]) == 3:
                    x, y, z = rc[idx]
                else:
                    raise DatasetConstraintError ("Tracking", "The RegionCenter feature must have dimensionality 2 or 3.")
                size = ct[idx]
                if (x < x_range[0] or x >= x_range[1] or
                            y < y_range[0] or y >= y_range[1] or
                            z < z_range[0] or z >= z_range[1] or
                            size < size_range[0] or size >= size_range[1]):
                    filtered_labels_at.append(int(idx + 1))
                    continue
                else:
                    count += 1
                
                traxel.Id = int(idx + 1)
                traxel.Timestep = int(t) 
                traxel.set_x_scale(x_scale)
                traxel.set_y_scale(y_scale)
                traxel.set_z_scale(z_scale)

                # Expects always 3 coordinates, z=0 for 2d data
                traxel.add_feature_array("com", 3)
                for i, v in enumerate([x, y, z]):
                    traxel.set_feature_value('com', i, float(v))

                traxel.add_feature_array("CoordMinimum", 3)
                for i, v in enumerate(lower[idx]):
                    traxel.set_feature_value("CoordMinimum", i, float(v))
                traxel.add_feature_array("CoordMaximum", 3)
                for i, v in enumerate(upper[idx]):
                    traxel.set_feature_value("CoordMaximum", i, float(v))

                if with_div:
                    traxel.add_feature_array("divProb", 2)
                    # idx+1 because rc and ct start from 1, divProbs starts from 0
                    prob = float(divProbs[t][idx + 1][1])
                    prob = float(prob)
                    if prob < 0.0000001:
                        prob = 0.0000001
                    if prob > 0.99999999:
                        prob = 0.99999999
                    traxel.set_feature_value("divProb", 0, 1.0 - prob)
                    traxel.set_feature_value("divProb", 1, prob)

                if with_classifier_prior:
                    traxel.add_feature_array("detProb", len(detProbs[t][idx + 1]))
                    for i, v in enumerate(detProbs[t][idx + 1]):
                        val = float(v)
                        if val < 0.0000001:
                            val = 0.0000001
                        if val > 0.99999999:
                            val = 0.99999999
                        traxel.set_feature_value("detProb", i, float(val))

                # FIXME: check whether it is 2d or 3d data!
                if with_local_centers:                   
                    traxel.add_feature_array("localCentersX", len(localCenters[t][idx + 1]))
                    traxel.add_feature_array("localCentersY", len(localCenters[t][idx + 1]))
                    traxel.add_feature_array("localCentersZ", len(localCenters[t][idx + 1]))
                    
                    for i, v in enumerate(localCenters[t][idx + 1]):                        
                        traxel.set_feature_value("localCentersX", i, float(v[0]))
                        traxel.set_feature_value("localCentersY", i, float(v[1]))
                        traxel.set_feature_value("localCentersZ", i, float(v[2]))
                
                traxel.add_feature_array("count", 1)
                traxel.set_feature_value("count", 0, float(size))

                # Add traxel to traxelstore after checking position, time, and size ranges
                if (x < x_range[0] or x >= x_range[1] or
                            y < y_range[0] or y > y_range[1] or
                            z < z_range[0] or z > z_range[1] or
                            size < size_range[0] or size > size_range[1]):
                    logger.info("Omitting traxel with ID: {}".format(traxel.Id))
                else:
                    traxelstore.TraxelsPerFrame.setdefault(int(t), {})[int(idx + 1)] = traxel

            if len(filtered_labels_at) > 0:
                filtered_labels[str(int(t) - time_range[0])] = filtered_labels_at
                
            logger.debug("at timestep {}, {} traxels passed filter".format(t, count))

            if count == 0:
                empty_frame = True
                logger.info('Found empty frames')

            total_count += count

        self.FilteredLabels.setValue(filtered_labels, check_changed=True)

        return traxelstore
    
    def isTrackingSolutionAvailable(self):
        """
        check whether the hypotheses graph is filled and contains a tracking solution
        
        :return: True if there is a tracking solution available, False otherwise
        """
        hypothesesGraph = self.HypothesesGraph.value

        from hytra.core.hypothesesgraph import HypothesesGraph
        if isinstance(hypothesesGraph, HypothesesGraph):
            hypothesesGraph = hypothesesGraph.referenceTraxelGraph if hypothesesGraph.withTracklets else hypothesesGraph
            if 'value' in hypothesesGraph._graph.nodes(data='True')[0][1]:
                return True
        return False<|MERGE_RESOLUTION|>--- conflicted
+++ resolved
@@ -485,75 +485,6 @@
                     and self.NumLabels.value > 1:
                 self.parent.parent.trackingApplet._gui.currentGui()._drawer.maxObjectsBox.setValue(self.NumLabels.value-1)
 
-<<<<<<< HEAD
-=======
-    def _getEventsVector(self, result, model):        
-        traxelIdPerTimestepToUniqueIdMap, uuidToTraxelMap = getMappingsBetweenUUIDsAndTraxels(model)
-        timesteps = [t for t in traxelIdPerTimestepToUniqueIdMap.keys()]
-        
-        mergers, detections, links, divisions = getMergersDetectionsLinksDivisions(result, uuidToTraxelMap)
-        
-        # Group by timestep for event creation
-        mergersPerTimestep = getMergersPerTimestep(mergers, timesteps)
-        linksPerTimestep = getLinksPerTimestep(links, timesteps)
-        detectionsPerTimestep = getDetectionsPerTimestep(detections, timesteps)
-        divisionsPerTimestep = getDivisionsPerTimestep(divisions, linksPerTimestep, timesteps)
-
-        # Populate events dictionary
-        events = {}
-        
-        # Get merger dict
-        resolvedMergersDict = self.ResolvedMergers.value
-        if not resolvedMergersDict: 
-            logger.info("Resolved Merger Dictionary not available for generating events vector. Please click on the Track button.")
-        
-        # Save mergers, links, detections, and divisions
-        for timestep in traxelIdPerTimestepToUniqueIdMap.keys():
-            # We need to add an extra column with zeros in order to be backward compatible with the older version
-            def stackExtraColumnWithZeros(array):
-                return np.hstack((array, np.zeros((array.shape[0], 1), dtype=array.dtype)))
-            
-            dis = []
-            app = []
-            div = []
-            mov = []
-            mer = []
-            mul = []
-    
-            dis = np.asarray(dis)
-            app = np.asarray(app)
-            div = np.asarray([[k, v[0], v[1]] for k,v in divisionsPerTimestep[timestep].iteritems()])
-            mov = np.asarray(linksPerTimestep[timestep])
-            mer = np.asarray([[k,v] for k,v in mergersPerTimestep[timestep].iteritems()])
-            mul = np.asarray(mul)
-            
-            events[timestep] = {}
-         
-            if len(dis) > 0:
-                events[timestep]['dis'] = dis
-            if len(app) > 0:
-                events[timestep]['app'] = app
-            if len(div) > 0:
-                events[timestep]['div'] = div
-            if len(mov) > 0:
-                events[timestep]['mov'] = mov
-            if len(mer) > 0:
-                events[timestep]['mer'] = mer
-            if len(mul) > 0:
-                events[timestep]['mul'] = mul
-
-            # Write merger results dictionary            
-            if resolvedMergersDict:
-                mergerRes = {}
-                
-                for idx in mergersPerTimestep[timestep]:
-                    mergerRes[idx] = resolvedMergersDict[int(timestep)][idx]['newIds']
-                    
-                events[timestep]['res'] = mergerRes
-                
-        return events
-
->>>>>>> 0e959080
     def _labelMergers(self, volume, time, offset):
         """
         Label volume mergers with correspoding IDs, using the plugin GMM fit
@@ -672,33 +603,6 @@
         else:
             object_feature_slot = self.ObjectFeatures
             label_image = self.LabelImage
-<<<<<<< HEAD
-=======
-
-        # Call export implementation
-        self._do_export_impl(settings, selected_features, progress_slot, object_feature_slot, label_image, lane_index, filename_suffix)
-
-    def _do_export_impl(self, settings, selected_features, progress_slot, object_feature_slot, label_image_slot, lane_index, filename_suffix=""):
-        from ilastik.utility.exportFile import objects_per_frame, ExportFile, ilastik_ids, Mode, Default, \
-            flatten_dict, division_flatten_dict
-
-        hypothesesGraph = self.HypothesesGraph.value
-
-        if not hypothesesGraph:
-            raise DatasetConstraintError('Tracking', 'Tracking solution not ready: Did you forgot to press the Track button?')
-
-        with_divisions = self.Parameters.value["withDivisions"] if self.Parameters.ready() else False
-
-        resolvedMergersDict = self.ResolvedMergers.value
-
-        obj_count = list(objects_per_frame(label_image_slot))        
-        object_ids_generator = ilastik_ids(obj_count)
-        
-        # Tracking results data 
-        object_ids = [] 
-        lineage_ids = []
-        track_ids = []
->>>>>>> 0e959080
         
         hypothesesGraph = self.HypothesesGraph.value
 
