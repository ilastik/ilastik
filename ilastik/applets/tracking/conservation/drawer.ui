--- conflicted
+++ resolved
@@ -7,11 +7,7 @@
     <x>0</x>
     <y>0</y>
     <width>256</width>
-<<<<<<< HEAD
     <height>1215</height>
-=======
-    <height>1147</height>
->>>>>>> 9656217f
    </rect>
   </property>
   <property name="sizePolicy">
