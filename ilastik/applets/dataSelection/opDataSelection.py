--- conflicted
+++ resolved
@@ -834,16 +834,7 @@
     ImageGroup = OutputSlot(level=1)  # "Group" as in group of slots
     Image = OutputSlot()  # Alias for ImageGroup[0]
 
-<<<<<<< HEAD
     AllowLabels = OutputSlot(stype="bool")  # Taken from dataset in first role (usually Raw Data)
-=======
-    # These output slots are provided as a convenience, since otherwise it is tricky to create a lane-wise multislot of
-    # level-1 for only a single role.
-    Image = OutputSlot()  # The first dataset. Equivalent to ImageGroup[0]
-    Image1 = OutputSlot()  # The second dataset. Equivalent to ImageGroup[1]
-    Image2 = OutputSlot()  # The third dataset. Equivalent to ImageGroup[2]
-    AllowLabels = OutputSlot(stype="bool")  # Pulled from the first dataset only.
->>>>>>> 05c77ef4
 
     # Must be the LAST slot declared in this class.
     # When the shell detects that this slot has been resized,
@@ -938,15 +929,12 @@
 
 
 class OpMultiLaneDataSelectionGroup(OpMultiLaneWrapper):
-<<<<<<< HEAD
     """
     Wraps OpDataSelectionGroup, the single-lane operator that handles different roles.
     Lanes correspond to rows in the input data table. Each lane may receive input data in more than one role,
     corresponding to tabs in the input data table (e.g. Raw Data, Prediction Maps).
     """
 
-=======
->>>>>>> 05c77ef4
     def __init__(self, forceAxisOrder=False, *args, **kwargs):
         kwargs.update(
             {
