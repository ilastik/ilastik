--- conflicted
+++ resolved
@@ -555,11 +555,8 @@
             nickname=nickname or self._nickname_from_url(url),
             laneShape=meta.shape,
             laneDtype=meta.dtype,
-<<<<<<< HEAD
             axis_units=meta.axis_units,
-=======
             scales=meta.scales,
->>>>>>> d415c905
             **info_kwargs,
         )
 
