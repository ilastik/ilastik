--- conflicted
+++ resolved
@@ -6,11 +6,7 @@
 from textwrap import dedent
 from typing import Callable, List
 
-<<<<<<< HEAD
 import requests
-from bioimageio.core import load_raw_resource_description
-=======
->>>>>>> e093db40
 from PyQt5.QtCore import Qt, pyqtSignal
 from PyQt5.QtGui import QIcon
 from PyQt5.QtWidgets import (
@@ -183,23 +179,20 @@
 
     def __init__(self, parent=None):
         super().__init__(parent)
-        self._setup_ui()
-
-    def _setup_ui(self):
         self.threadRouter = ThreadRouter(self)
         self._preDownloadChecks = set()
 
         layout = QVBoxLayout()
 
-        self.modelInfoWidget = ModelSourceEdit(self)
+        self.modelSourceEdit = ModelSourceEdit(self)
         self.statusLabel = QLabel(self)
         self.modelControlButton = QToolButton(self)
 
         bottom_layout = QHBoxLayout()
         bottom_layout.addWidget(self.statusLabel)
-        bottom_layout.addStretch(1)
+        bottom_layout.addStretch()
         bottom_layout.addWidget(self.modelControlButton)
-        layout.addWidget(self.modelInfoWidget)
+        layout.addWidget(self.modelSourceEdit)
         layout.addLayout(bottom_layout)
         self.setLayout(layout)
 
@@ -209,7 +202,7 @@
     def setTiktorchModel(self, tiktorchModel):
         self._tiktorchModel = tiktorchModel
         self._tiktorchModel.registerListener(self._onTiktorchStateChange)
-        self.modelInfoWidget.modelDeleted.connect(self._tiktorchModel.clear)
+        self.modelSourceEdit.modelDeleted.connect(self._tiktorchModel.clear)
 
     @threadRouted
     def _onTiktorchStateChange(self, state: TiktorchOperatorModel.State):
@@ -222,7 +215,7 @@
             self.modelControlButton.setToolTip("Check and activate the model")
             self.modelControlButton.setEnabled(True)
             self.modelControlButton.clicked.connect(self.onModelInfoRequested)
-            self.modelInfoWidget.setEmptyState()
+            self.modelSourceEdit.setEmptyState()
 
         elif state is TiktorchOperatorModel.State.ModelDataAvailable:
             self.modelControlButton.clicked.connect(self.uploadModelClicked)
@@ -230,7 +223,7 @@
             self.modelControlButton.setToolTip("Activate the model")
             self.modelControlButton.setEnabled(True)
             modelData = self._tiktorchModel.modelData
-            self.modelInfoWidget.setModelDataAvailableState(modelData.modelUri, modelData.rawDescription)
+            self.modelSourceEdit.setModelDataAvailableState(modelData.modelUri, modelData.rawDescription)
 
         elif state is TiktorchOperatorModel.State.Ready:
             self.modelControlButton.setIcon(QIcon(ilastikIcons.ProcessStop))
@@ -238,7 +231,7 @@
             self.modelControlButton.clicked.connect(self._tiktorchController.closeSession)
             self.modelControlButton.setEnabled(True)
             modelData = self._tiktorchModel.modelData
-            self.modelInfoWidget.setReadyState(modelData.modelUri, modelData.rawDescription)
+            self.modelSourceEdit.setReadyState(modelData.modelUri, modelData.rawDescription)
 
     def _setAndUploadModel(self, modelUri, rawDescription, modelBinary):
         self._setModel(modelUri, rawDescription, modelBinary)
@@ -281,19 +274,11 @@
             self._showErrorMessage(e)
 
     def onModelInfoRequested(self):
-<<<<<<< HEAD
-        model_uri = self.modelInfoWidget.getModelSource()
-        if model_uri is None:
-            logger.debug("No model uri provided")
-            return
-        model_uri = model_uri.strip()
-=======
         # Note: bioimageio imports are delayed as to prevent https request to
         # github and bioimage.io on ilastik startup
         from bioimageio.core import load_raw_resource_description
 
         model_uri = self.modelSourceEdit.getModelSource().strip()
->>>>>>> e093db40
         if not model_uri:
             # try select file from file chooser
             model_uri = self.getModelToOpen(self)
@@ -302,7 +287,7 @@
 
         model_info = load_raw_resource_description(model_uri)
 
-        self.modelInfoWidget.setModelInfo(model_uri, model_info)
+        self.modelSourceEdit.setModelInfo(model_uri, model_info)
         # check model is broadly compatible with ilastik
         try:
             compatibility_checks = self.checkModelCompatibility(model_info)
@@ -316,7 +301,7 @@
                 )
                 reasons_log = " - ".join(r["reason"] for r in compatibility_checks if r)
                 logger.debug(f"Incompatible model from {model_uri}. Reasons: {reasons_log}")
-                self.modelInfoWidget.setModelIncompatibleState(model_uri, model_info, reasons)
+                self.modelSourceEdit.setModelIncompatibleState(model_uri, model_info, reasons)
                 return
         except Exception as e:
             self._showErrorMessage(e)
