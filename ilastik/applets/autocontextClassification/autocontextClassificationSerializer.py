###############################################################################
#   ilastik: interactive learning and segmentation toolkit
#
#       Copyright (C) 2011-2014, the ilastik developers
#                                <team@ilastik.org>
#
# This program is free software; you can redistribute it and/or
# modify it under the terms of the GNU General Public License
# as published by the Free Software Foundation; either version 2
# of the License, or (at your option) any later version.
#
# In addition, as a special exception, the copyright holders of
# ilastik give you permission to combine ilastik with applets,
# workflows and plugins which are not covered under the GNU
# General Public License.
#
# See the LICENSE file for details. License information is also available
# on the ilastik web site at:
#		   http://ilastik.org/license.html
###############################################################################
from __future__ import division
import os
#import tempfile
import numpy
import h5py
import vigra
from ilastik.applets.base.appletSerializer import AppletSerializer, getOrCreateGroup, deleteIfPresent, slicingToString, stringToSlicing
from ilastik.utility import bind
from lazyflow.operators.ioOperators import OpStreamingHdf5Reader, OpH5WriterBigDataset
import threading

import tempfile

import logging
logger = logging.getLogger(__name__)
traceLogger = logging.getLogger("TRACE." + __name__)

from lazyflow.utility import Tracer

<<<<<<< HEAD
from __future__ import division
=======
>>>>>>> 07078829

class Section():
    Labels = 0
    Classifiers = 1
    Predictions = 2
    #PixelPredictions = 3

class AutocontextClassificationSerializer(AppletSerializer):
    """
    Encapsulate the serialization scheme for pixel classification workflow parameters and datasets.
    """
    
    def __init__(self, mainOperator, projectFileGroupName):
        with Tracer(traceLogger):
            super( AutocontextClassificationSerializer, self ).__init__( projectFileGroupName  )
            self.mainOperator = mainOperator
            self._initDirtyFlags()
   
            # Set up handlers for dirty detection
            def handleDirty(section):
                if not self.ignoreDirty:
                    self._dirtyFlags[section] = True

            def handleNewClassifier(slot, index):
                slot[index].notifyDirty( bind(handleDirty, 1))
    
            #self.mainOperator.Classifiers.notifyDirty( bind(handleDirty, Section.Classifiers) )
            self.mainOperator.Classifiers.notifyInserted( bind(handleNewClassifier))
            
            def handleNewImage(section, slot, index):
                slot[index].notifyDirty( bind(handleDirty, section) )
                # New label images need to be 'serialized' as an empty group.
                if section == Section.Labels:
                    handleDirty(Section.Labels)
    
            # These are multi-slots, so subscribe to dirty callbacks on each of their subslots as they are created
            self.mainOperator.LabelImages.notifyInserted( bind(handleNewImage, Section.Labels) )
            self.mainOperator.PredictionProbabilities.notifyInserted( bind(handleNewImage, Section.Predictions) )
            #self.mainOperator.PixelOnlyPredictions.notifyInserted( bind(handleNewImage, Section.PixelPredictions) )
            

            self._predictionStorageEnabled = False
            self._predictionStorageRequest = None
            self._predictionsPresent = False
                
    @property
    def predictionStorageEnabled(self):
        return self._predictionStorageEnabled
    
    @predictionStorageEnabled.setter
    def predictionStorageEnabled(self, enabled):
        self._predictionStorageEnabled = enabled
        if not self._predictionsPresent:
            self._dirtyFlags[Section.Predictions] = True
        
    def _initDirtyFlags(self):
        self._dirtyFlags = { Section.Labels      : False,
                             Section.Classifiers : False,
                             Section.Predictions : False }

    def _serializeToHdf5(self, topGroup, hdf5File, projectFilePath):
        with Tracer(traceLogger):
            numSteps = sum( self._dirtyFlags.values() )
            progress = 0
            if numSteps > 0:
                increment = 100//numSteps

            if self._dirtyFlags[Section.Labels]:
                self._serializeLabels( topGroup )            
                progress += increment
                self.progressSignal.emit( progress )
    
            if self._dirtyFlags[Section.Classifiers]:
                self._serializeClassifiers( topGroup )
                progress += increment
                self.progressSignal.emit( progress )

            # Need to call serialize predictions even if it isn't dirty
            # (Since it isn't always stored.)    
            self._serializePredictions( topGroup, progress, progress + increment )
            if self._dirtyFlags[Section.Predictions]:
                progress += increment
                self.progressSignal.emit( progress )

    def _serializeLabels(self, topGroup):
        with Tracer(traceLogger):
            # Delete all labels from the file
            deleteIfPresent(topGroup, 'LabelSets')
            labelSetDir = topGroup.create_group('LabelSets')
    
            numImages = len(self.mainOperator.NonzeroLabelBlocks)
            for imageIndex in range(numImages):
                # Create a group for this image
                labelGroupName = 'labels{:03d}'.format(imageIndex)
                labelGroup = labelSetDir.create_group(labelGroupName)
                
                # Get a list of slicings that contain labels
                nonZeroBlocks = self.mainOperator.NonzeroLabelBlocks[imageIndex].value
                for blockIndex, slicing in enumerate(nonZeroBlocks):
                    # Read the block from the label output
                    block = self.mainOperator.LabelImages[imageIndex][slicing].wait()
                    
                    # Store the block as a new dataset
                    blockName = 'block{:04d}'.format(blockIndex)
                    labelGroup.create_dataset(blockName, data=block)
                    
                    # Add the slice this block came from as an attribute of the dataset
                    labelGroup[blockName].attrs['blockSlice'] = self.slicingToString(slicing)
    
            self._dirtyFlags[Section.Labels] = False

    def _serializeClassifiers(self, topGroup):
        with Tracer(traceLogger):
            deleteIfPresent(topGroup, 'Classifiers')
            self._dirtyFlags[Section.Classifiers] = False
    
            if not self.mainOperator.Classifiers.ready():
                return

            
            classifiers = self.mainOperator.Classifiers
            topGroup.require_group("Classifiers")
            for i in range(len(classifiers)):
                classifier_forests = classifiers[i].value
                # Classifier can be None if there isn't any training data yet.
                if classifier_forests is None:
                    return
                for forest in classifier_forests:
                    if forest is None:
                        return
    
                # Due to non-shared hdf5 dlls, vigra can't write directly to our open hdf5 group.
                # Instead, we'll use vigra to write the classifier to a temporary file.
                tmpDir = tempfile.mkdtemp()
                cachePath = os.path.join(tmpDir, 'tmp_classifier_cache.h5').replace('\\', '/')
                for j, forest in enumerate(classifier_forests):
                    forest.writeHDF5( cachePath, 'ClassifierForests/Forest{:04d}'.format(j) )
                
                # Open the temp file and copy to our project group
                with h5py.File(cachePath, 'r') as cacheFile:
                    grouppath = "Classifiers/Classifier%d"%i
                    topGroup.copy(cacheFile['ClassifierForests'], grouppath)
                
                os.remove(cachePath)
                os.removedirs(tmpDir)

    def _serializePredictions(self, topGroup, startProgress, endProgress):
        """
        Called when the currently stored predictions are dirty.
        If prediction storage is currently enabled, store them to the file.
        Otherwise, just delete them/
        (Avoid inconsistent project states, e.g. don't allow old predictions to be stored with a new classifier.)
        """
        with Tracer(traceLogger):
            # If the predictions are missing, then maybe the user wants them stored (even if they aren't dirty)
            if self._dirtyFlags[Section.Predictions] or 'Pdigital signal processing bookredictions' not in topGroup.keys():

                deleteIfPresent(topGroup, 'Predictions')
                
                # Disconnect the precomputed prediction inputs.
                for i,slot in enumerate( self.mainOperator.PredictionsFromDisk ):
                    slot.disconnect()

                if self.predictionStorageEnabled:
                    predictionDir = topGroup.create_group('Predictions')

                    failedToSave = False
                    try:                    
                        numImages = len(self.mainOperator.PredictionProbabilities)
        
                        if numImages > 0:
                            increment = (endProgress - startProgress) / float(numImages)
        
                        for imageIndex in range(numImages):
                            # Have we been cancelled?
                            if not self.predictionStorageEnabled:
                                break
        
                            datasetName = 'predictions{:04d}'.format(imageIndex)
        
                            progress = [startProgress]
        
                            # Use a big dataset writer to do this in chunks
                            opWriter = OpH5WriterBigDataset(graph=self.mainOperator.graph)
                            opWriter.hdf5File.setValue( predictionDir )
                            opWriter.hdf5Path.setValue( datasetName )
                            opWriter.Image.connect( self.mainOperator.PredictionProbabilities[imageIndex] )
                            
                            # Create the request
                            self._predictionStorageRequest = opWriter.WriteImage[...]
        
                            def handleProgress(percent):
                                # Stop sending progress if we were cancelled
                                if self.predictionStorageEnabled:
                                    progress[0] = startProgress + percent * (increment / 100.0)
                                    self.progressSignal.emit( progress[0] )
                            opWriter.progressSignal.subscribe( handleProgress )
        
                            finishedEvent = threading.Event()
                            def handleFinish(request):
                                finishedEvent.set()
        
                            def handleCancel(request):
                                self._predictionStorageRequest = None
                                finishedEvent.set()
        
                            # Trigger the write and wait for it to complete or cancel.
                            self._predictionStorageRequest.notify(handleFinish)
                            self._predictionStorageRequest.onCancel(handleCancel)
                            finishedEvent.wait()
                    except:
                        failedToSave = True
                        raise
                    finally:
                        # If we were cancelled, delete the predictions we just started
                        if not self.predictionStorageEnabled or failedToSave:
                            deleteIfPresent(predictionDir, datasetName)
                            self._predictionsPresent = False
                            startProgress = progress[0]
                        else:
                            # Re-load the operator with the prediction groups we just saved
                            self._deserializePredictions(topGroup)

    def cancel(self):
        """Currently, this only cancels prediction storage."""
        if self._predictionStorageRequest is not None:
            self.predictionStorageEnabled = False
            self._predictionStorageRequest.cancel()

    def _deserializeFromHdf5(self, topGroup, groupVersion, hdf5File, projectFilePath):
        with Tracer(traceLogger):
            self.progressSignal.emit(0)            
            self._deserializeLabels( topGroup )
            self.progressSignal.emit(50)
            self._deserializeClassifier( topGroup )
            self._deserializePredictions( topGroup )
            
            self.progressSignal.emit(100)

    def _deserializeLabels(self, topGroup):
        with Tracer(traceLogger):
            try:
                labelSetGroup = topGroup['LabelSets']
            except KeyError:
                pass
            else:
                numImages = len(labelSetGroup)
                self.mainOperator.LabelInputs.resize(numImages)
        
                # For each image in the file
                for index, (groupName, labelGroup) in enumerate( sorted(labelSetGroup.items()) ):
                    # For each block of label data in the file
                    for blockData in labelGroup.values():
                        # The location of this label data block within the image is stored as an hdf5 attribute
                        slicing = self.stringToSlicing( blockData.attrs['blockSlice'] )
                        # Slice in this data to the label input
                        self.mainOperator.LabelInputs[index][slicing] = blockData[...]
            finally:
                self._dirtyFlags[Section.Labels] = False

    def _deserializeClassifier(self, topGroup):
        with Tracer(traceLogger):
            try:
                classifiersTop = topGroup['Classifiers']
            except KeyError:
                pass
            else:
                # Due to non-shared hdf5 dlls, vigra can't read directly from our open hdf5 group.
                # Instead, we'll copy the classfier data to a temporary file and give it to vigra.
                for i, cache in enumerate(self.mainOperator.classifier_caches):
                    fullpath = "Classifiers/Classifier%d"%i
                    if fullpath not in topGroup:
                        break
                    classifierGroup = topGroup[fullpath]
                    tmpDir = tempfile.mkdtemp()
                    cachePath = os.path.join(tmpDir, 'tmp_classifier_cache.h5').replace('\\', '/')
                    with h5py.File(cachePath, 'w') as cacheFile:
                        cacheFile.copy(classifierGroup, 'ClassifierForests')
            
                    forests = []
                    for name, forestGroup in sorted( classifierGroup.items() ):
                        forests.append( vigra.learning.RandomForest(cachePath, str('ClassifierForests/' + name)) )
    
                    os.remove(cachePath)
                    os.rmdir(tmpDir)

                    # Now force the classifier into our classifier cache.
                    # The downstream operators (e.g. the prediction operator) can use the classifier without inducing it to be re-trained.
                    # (This assumes that the classifier we are loading is consistent with the images and labels that we just loaded.
                    #  As soon as training input changes, it will be retrained.)
                    cache.forceValue( numpy.array(forests) )
            finally:
                self._dirtyFlags[Section.Classifiers] = False

    def _deserializePredictions(self, topGroup):
        self._predictionsPresent = 'Predictions' in topGroup.keys()
        if self._predictionsPresent:
            predictionGroup = topGroup['Predictions']

            # Flush the GUI cache of any saved up dirty rois
            if self.mainOperator.FreezePredictions.value == True:
                self.mainOperator.FreezePredictions.setValue(False)
                self.mainOperator.FreezePredictions.setValue(True)
            
            for imageIndex, datasetName in enumerate( predictionGroup.keys() ):
                opStreamer = OpStreamingHdf5Reader( graph=self.mainOperator.graph )
                opStreamer.Hdf5File.setValue( predictionGroup )
                opStreamer.InternalPath.setValue( datasetName )
                self.mainOperator.PredictionsFromDisk[imageIndex].connect( opStreamer.OutputImage )
        self._dirtyFlags[Section.Predictions] = False

    def slicingToString(self, slicing):
        """
        Convert the given slicing into a string of the form '[0:1,2:3,4:5]'
        """
        strSlicing = '['
        for s in slicing:
            strSlicing += str(s.start)
            strSlicing += ':'
            strSlicing += str(s.stop)
            strSlicing += ','
        
        # Drop the last comma
        strSlicing = strSlicing[:-1]
        strSlicing += ']'
        return strSlicing
        
    def stringToSlicing(self, strSlicing):
        """
        Parse a string of the form '[0:1,2:3,4:5]' into a slicing (i.e. list of slices)
        """
        slicing = []
        # Drop brackets
        strSlicing = strSlicing[1:-1]
        sliceStrings = strSlicing.split(',')
        for s in sliceStrings:
            ends = s.split(':')
            start = int(ends[0])
            stop = int(ends[1])
            slicing.append(slice(start, stop))
        
        return slicing

    def isDirty(self):
        """
        Return true if the current state of this item 
        (in memory) does not match the state of the HDF5 group on disk.
        """
        flags = dict(self._dirtyFlags)
        flags[Section.Predictions] = False
        dirty = any(flags.values())
        dirty |= self._dirtyFlags[Section.Predictions] and self.predictionStorageEnabled
        
        return dirty

    def unload(self):
        """
        Called if either
        (1) the user closed the project or
        (2) the project opening process needs to be aborted for some reason
            (e.g. not all items could be deserialized properly due to a corrupted ilp)
        This way we can avoid invalid state due to a partially loaded project. """ 
        self.mainOperator.LabelInputs.resize(0)
        for cache in self.mainOperator.classifier_caches:
            cache.Input.setDirty(slice(None))

class Ilastik05ImportDeserializer(AppletSerializer):
    """
    Special (de)serializer for importing ilastik 0.5 projects.
    For now, this class is import-only.  Only the deserialize function is implemented.
    If the project is not an ilastik0.5 project, this serializer does nothing.
    """
    SerializerVersion = 0.1

    def __init__(self, topLevelOperator):
        super( Ilastik05ImportDeserializer, self ).__init__( '', self.SerializerVersion )
        self.mainOperator = topLevelOperator
    
    def serializeToHdf5(self, hdf5Group, projectFilePath):
        """Not implemented. (See above.)"""
        pass
    
    def deserializeFromHdf5(self, hdf5File, projectFilePath):
        """If (and only if) the given hdf5Group is the root-level group of an 
           ilastik 0.5 project, then the project is imported.  The pipeline is updated 
           with the saved parameters and datasets."""
        # The group we were given is the root (file).
        # Check the version
        ilastikVersion = hdf5File["ilastikVersion"].value

        # The pixel classification workflow supports importing projects in the old 0.5 format
        if ilastikVersion == 0.5:
            numImages = len(hdf5File['DataSets'])
            self.mainOperator.LabelInputs.resize(numImages)

            for index, (datasetName, datasetGroup) in enumerate( sorted( hdf5File['DataSets'].items() ) ):
                try:
                    dataset = datasetGroup['labels/data']
                except KeyError:
                    # We'll get a KeyError if this project doesn't have labels for this dataset.
                    # That's allowed, so we simply continue.
                    pass
                else:
                    slicing = [slice(0,s) for s in dataset.shape]
                    self.mainOperator.LabelInputs[index][slicing] = dataset[...]

    def importClassifier(self, hdf5File):
        """
        Import the random forest classifier (if any) from the v0.5 project file.
        """
        # Not yet implemented.
        # The old version of ilastik didn't actually deserialize the 
        #  classifier, but it did determine how many trees were used.
        pass
    
    def isDirty(self):
        """Always returns False because we don't support saving to ilastik0.5 projects"""
        return False

    def unload(self):
        # This is a special-case import deserializer.  Let the real deserializer handle unloading.
        pass 

    def _serializeToHdf5(self, topGroup, hdf5File, projectFilePath):
        assert False

    def _deserializeFromHdf5(self, topGroup, groupVersion, hdf5File, projectFilePath):
        # This deserializer is a special-case.
        # It doesn't make use of the serializer base class, which makes assumptions about the file structure.
        # Instead, if overrides the public serialize/deserialize functions directly
        assert False





<|MERGE_RESOLUTION|>--- conflicted
+++ resolved
@@ -37,10 +37,6 @@
 
 from lazyflow.utility import Tracer
 
-<<<<<<< HEAD
-from __future__ import division
-=======
->>>>>>> 07078829
 
 class Section():
     Labels = 0
