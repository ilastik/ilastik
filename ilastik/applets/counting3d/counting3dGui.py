# Built-in
import os
import logging
import threading
from functools import partial

# Third-party
import numpy
from PyQt4 import uic
from PyQt4.QtCore import Qt, pyqtSlot
from PyQt4.QtGui import QMessageBox, QColor, QShortcut, QKeySequence, QPushButton, QWidget, QIcon

# HCI
from lazyflow.utility import traceLogged
from volumina.api import LazyflowSource, AlphaModulatedLayer, ColortableLayer, LazyflowSinkSource
from volumina.utility import ShortcutManager
from ilastik.widgets.labelListView import Label
from ilastik.widgets.boxListModel import BoxListModel,BoxLabel
from ilastik.widgets.labelListModel import LabelListModel
from lazyflow.rtype import SubRegion
from volumina.navigationControler import NavigationInterpreter

# ilastik
from ilastik.utility import bind
from ilastik.utility.gui import threadRouted
from ilastik.shell.gui.iconMgr import ilastikIcons
from ilastik.applets.labeling import LabelingGui
from ilastik.applets.base.applet import ShellRequest, ControlCommand
from lazyflow.operators.adaptors import Op5ifyer



try:
    from volumina.view3d.volumeRendering import RenderingManager
except:
    pass

# Loggers
logger = logging.getLogger(__name__)
traceLogger = logging.getLogger('TRACE.' + __name__)

def _listReplace(old, new):
    if len(old) > len(new):
        return new + old[len(new):]
    else:
        return new




from PyQt4.QtCore import QObject, QRect, QSize, pyqtSignal, QEvent, QPoint,QString,QVariant
from PyQt4.QtGui import QRubberBand,QRubberBand,qRed,QPalette,QBrush,QColor,QGraphicsColorizeEffect,\
        QStylePainter, QPen

from countingGuiElements import BoxController,BoxInterpreter,Tool

        

class Counting3dGui(LabelingGui):

    ###########################################
    ### AppletGuiInterface Concrete Methods ###
    ###########################################
    def centralWidget( self ):
        return self

    def reset(self):
        # Base class first
        super(Counting3dGui, self).reset()

        # Ensure that we are NOT in interactive mode
        self.labelingDrawerUi.liveUpdateButton.setChecked(False)
        self._viewerControlUi.checkShowPredictions.setChecked(False)
        self._viewerControlUi.checkShowSegmentation.setChecked(False)
        self.toggleInteractive(False)

    def viewerControlWidget(self):
        return self._viewerControlUi

    ###########################################
    ###########################################

    @traceLogged(traceLogger)
    def __init__(self, topLevelOperatorView, shellRequestSignal, guiControlSignal, predictionSerializer ):

        # Tell our base class which slots to monitor
        labelSlots = LabelingGui.LabelingSlots()
        labelSlots.labelInput = topLevelOperatorView.LabelInputs
        labelSlots.labelOutput = topLevelOperatorView.LabelImages
        labelSlots.labelEraserValue = topLevelOperatorView.opLabelPipeline.opLabelArray.eraser
        labelSlots.labelDelete = topLevelOperatorView.opLabelPipeline.opLabelArray.deleteLabel
        labelSlots.maxLabelValue = topLevelOperatorView.MaxLabelValue
        labelSlots.labelsAllowed = topLevelOperatorView.LabelsAllowedFlags

        # We provide our own UI file (which adds an extra control for interactive mode)
        labelingDrawerUiPath = os.path.split(__file__)[0] + '/labelingDrawer.ui'

        # Base class init
        super(Counting3dGui, self).__init__( labelSlots, topLevelOperatorView, labelingDrawerUiPath )
        
        self.op = topLevelOperatorView
        #self.clickReporter.rightClickReceived.connect( self._handleEditorRightClick )

        self.topLevelOperatorView = topLevelOperatorView
        self.shellRequestSignal = shellRequestSignal
        self.guiControlSignal = guiControlSignal
        self.predictionSerializer = predictionSerializer

        self.interactiveModeActive = False
        self._currentlySavingPredictions = False

        self.labelingDrawerUi.savePredictionsButton.clicked.connect(self.onSavePredictionsButtonClicked)
        self.labelingDrawerUi.savePredictionsButton.setIcon( QIcon(ilastikIcons.Save) )
        
        self.labelingDrawerUi.liveUpdateButton.setEnabled(False)
        self.labelingDrawerUi.liveUpdateButton.setIcon( QIcon(ilastikIcons.Play) )
        self.labelingDrawerUi.liveUpdateButton.setToolButtonStyle(Qt.ToolButtonTextBesideIcon)
        self.labelingDrawerUi.liveUpdateButton.toggled.connect( self.toggleInteractive )

        self.topLevelOperatorView.MaxLabelValue.notifyDirty( bind(self.handleLabelSelectionChange) )
        
        self._initShortcuts()

        try:
            self.render = True
            self._renderedLayers = {} # (layer name, label number)
            self._renderMgr = RenderingManager(
                renderer=self.editor.view3d.qvtk.renderer,
                qvtk=self.editor.view3d.qvtk)
        except:
            self.render = False


        self.initCounting()

    
    def initCounting(self):
        #=======================================================================
        # Init Label Uic Custom  setup
        #=======================================================================
        
        self._viewerControlUi.label.setVisible(False)
        self._viewerControlUi.checkShowPredictions.setVisible(False)
        self._viewerControlUi.checkShowSegmentation.setVisible(False)
        
        
        
        self._addNewLabel()
        self._addNewLabel()
        self._labelControlUi.brushSizeComboBox.setEnabled(False) 
        self._labelControlUi.brushSizeCaption.setEnabled(False)
        self.selectLabel(0)

        self.labelingDrawerUi.labelListModel.makeRowPermanent(0)
        self.labelingDrawerUi.labelListModel.makeRowPermanent(1)
        
        self.labelingDrawerUi.labelListModel[0].name = "Foreground"
        self.labelingDrawerUi.labelListModel[1].name = "Background"
        
        self.labelingDrawerUi.labelListView.shrinkToMinimum()

        self.labelingDrawerUi.SigmaLine.setText(str(self.op.opTrain.Sigma.value))
        self.labelingDrawerUi.CBox.setRange(0,1000)
        self.labelingDrawerUi.CBox.setKeyboardTracking(False)
        self.labelingDrawerUi.EpsilonBox.setKeyboardTracking(False)
        self.labelingDrawerUi.EpsilonBox.setDecimals(6)
        self.labelingDrawerUi.NtreesBox.setKeyboardTracking(False)
        self.labelingDrawerUi.MaxDepthBox.setKeyboardTracking(False)

        for option in self.op.options:
            if "req" in option.keys():
                try:
                    import imp
                    for req in option["req"]:
                        imp.find_module(req)
                except:
                    continue
            #values=[v for k,v in option.items() if k not in ["gui", "req"]]
            self.labelingDrawerUi.SVROptions.addItem(option["method"], (option,))
        
<<<<<<< HEAD
=======
        #self._updateSVROptions()
        self._setUIParameters()
>>>>>>> 778b0d6c
        
        self.labelingDrawerUi.DebugButton.pressed.connect(self._debug)
        #elf._updateSVROptions()
        self.labelingDrawerUi.boxListView.resetEmptyMessage("no boxes defined yet")
        #self.labelingDrawerUi.boxListView._colorDialog=BoxDialog()
        #self.labelingDrawerUi.TrainButton.pressed.connect(self._train)
        #self.labelingDrawerUi.PredictionButton.pressed.connect(self.updateDensitySum)
        self.labelingDrawerUi.SVROptions.currentIndexChanged.connect(self._updateSVROptions)
        #self.labelingDrawerUi.OverBox.valueChanged.connect(self._updateOverMult)
        #self.labelingDrawerUi.UnderBox.valueChanged.connect(self._updateUnderMult)
        self.labelingDrawerUi.CBox.valueChanged.connect(self._updateC)
        self.labelingDrawerUi.SigmaLine.editingFinished.connect(self._updateSigma)
        self.labelingDrawerUi.SigmaLine.textChanged.connect(self._changedSigma)
        self.labelingDrawerUi.EpsilonBox.valueChanged.connect(self._updateEpsilon)
        self.labelingDrawerUi.MaxDepthBox.valueChanged.connect(self._updateMaxDepth)
        self.labelingDrawerUi.NtreesBox.valueChanged.connect(self._updateNtrees)
        

        self._registerOperatorsToGuiCallbacks() 

        
        
        self._updateNtrees()
        self._updateMaxDepth()
        
        
        self.changedSigma = False
        
        self.labelingDrawerUi.CountText.setReadOnly(True)
        
        
        
        
        #=======================================================================
        # Density boxes elements
        #=======================================================================
            
        def updateSum(*args, **kw):
            print "updatingSum"
            density = self.op.OutputSum.value 
            strdensity = "{0:.2f}".format(density)
            self._labelControlUi.CountText.setText(strdensity)

        self.op.Density.notifyDirty(updateSum)
    
        self.density5d=Op5ifyer(graph=object()) #FIXME: Hack , get the proper reference to the graph
        self.density5d.input.connect(self.op.Density)
    
        
        if not hasattr(self._labelControlUi, "boxListModel"):
            self.labelingDrawerUi.boxListModel=BoxListModel()
            self.labelingDrawerUi.boxListView.setModel(self.labelingDrawerUi.boxListModel)
            self.labelingDrawerUi.boxListModel.elementSelected.connect(self._onBoxSelected)
            self.labelingDrawerUi.boxListModel.boxRemoved.connect(self._removeBox)
        
        
        
        
        mainwin=self
        self.boxController=BoxController(mainwin.editor.imageScenes[2],self.density5d.output,self.labelingDrawerUi.boxListModel)
        self.boxIntepreter=BoxInterpreter(mainwin.editor.navInterpret,mainwin.editor.posModel,self.boxController,mainwin.centralWidget())
        
        
#         ###FIXME: Only for debug
        self.rubberbandClickReporter = self.boxIntepreter
        self.rubberbandClickReporter.leftClickReleased.connect( self.handleBoxQuery )
<<<<<<< HEAD
#         self.rubberbandClickReporter.leftClickReleased.connect(self._addNewBox)
#         self.navigationIntepreterDefault=self.editor.navInterpret
#         #self.editor.setNavigationInterpreter(self.rubberbandClickReporter)
=======
        self.rubberbandClickReporter.leftClickReleased.connect(self._addNewBox)
        self.navigationIntepreterDefault=self.editor.navInterpret
        #self.editor.setNavigationInterpreter(self.rubberbandClickReporter)

        self.boxController.fixedBoxesChanged.connect(self._handleBoxConstraints)
>>>>>>> 778b0d6c
    
#     def _setup_parameters_connections(self):
        
    
    def _registerOperatorsToGuiCallbacks(self):
        
        class CallToGui:
            def __init__(self,opslot,setfun):
                '''
                Helper class which defines a simple callback between an operator and a gui 
                element so that gui elements can be kept in sync across different images
                :param opslot:
                :param setfun:
                :param defaultval:
                '''
                
                self.val=None
                self.opslot=opslot
                self.setfun=setfun
                self._exec()
                self.opslot.notifyDirty(bind(self._exec))
            
            def _exec(self):
                if self.opslot.ready():
                    self.val=self.opslot.value
                    
                if self.val!=None:
                    self.setfun(self.val)
        
        op=self.op.opTrain
        gui=self.labelingDrawerUi
        
        CallToGui(op.Ntrees,gui.NtreesBox.setValue)
        CallToGui(op.MaxDepth,gui.MaxDepthBox.setValue)

        CallToGui(op.OverMult,gui.OverBox.setValue)
        CallToGui(op.UnderMult,gui.UnderBox.setValue)
        
        def _setsigma(floatList):
            ss=""
            for el in floatList:
                ss+="%.1f "%el
            ss=ss[:-1]
            gui.SigmaLine.setText(QString(ss))
        
        CallToGui(op.Sigma,_setsigma)
        CallToGui(op.Epsilon,gui.EpsilonBox.setValue)
        
        def _setoption(option):
            values=[v for k,v in option.items() if k!="gui"]
            ss="+".join(values)
            index=gui.SVROptions.findText(ss)
            gui.SVROptions.setCurrentIndex(index)
            
        CallToGui(op.SelectedOption,_setoption)
        
        
        
        
        
    
    def _setUIParameters(self):
        if self.op.classifier_cache._value and len(self.op.classifier_cache._value) > 0:
            #use parameters from cached classifier
            params = self.op.classifier_cache.Output.value.get_params() 
            Sigma = params["Sigma"]
            Epsilon = params["epsilon"]
            C = params["C"]
            Ntrees = params["ntrees"]
            MaxDepth = params["maxdepth"]
            _ind = self.labelingDrawerUi.SVROptions.findText(params["method"])
            self.labelingDrawerUi.SVROptions.setCurrentIndex(_ind)
        
        else:
            #read parameters from opTrain Operator

            Sigma = self.op.opTrain.Sigma.value
            Epsilon = self.op.opTrain.Epsilon.value
            C = self.op.opTrain.C.value
            Ntrees = self.op.opTrain.Ntrees.value
            MaxDepth = self.op.opTrain.MaxDepth.value
            _ind = self.labelingDrawerUi.SVROptions.findText(self.op.opTrain.SelectedOption.value["method"])
            self.labelingDrawerUi.SVROptions.setCurrentIndex(_ind)


        self.labelingDrawerUi.SigmaLine.setText(" ".join(str(s) for s in Sigma))
        self.labelingDrawerUi.EpsilonBox.setValue(Epsilon)
        self.labelingDrawerUi.CBox.setValue(C)
        self.labelingDrawerUi.NtreesBox.setValue(Ntrees)
        self.labelingDrawerUi.MaxDepthBox.setValue(MaxDepth)
        self._hideParameters()

        
    def _updateMaxDepth(self):
        self.op.opTrain.MaxDepth.setValue(self.labelingDrawerUi.MaxDepthBox.value())
<<<<<<< HEAD
=======
    
     
    
>>>>>>> 778b0d6c
    def _updateNtrees(self):
        self.op.opTrain.Ntrees.setValue(self.labelingDrawerUi.NtreesBox.value())
    
    def _hideParameters(self):
        _ind = self.labelingDrawerUi.SVROptions.currentIndex()
        option = self.labelingDrawerUi.SVROptions.itemData(_ind).toPyObject()[0]
        if "svr" not in option["gui"]:
            self.labelingDrawerUi.gridLayout_2.setVisible(False)
        else:
            self.labelingDrawerUi.gridLayout_2.setVisible(True)
            
 
        if "rf" not in option["gui"]:
            self.labelingDrawerUi.rf_panel.setVisible(False)
        else:
            self.labelingDrawerUi.rf_panel.setVisible(True)
    #def _updateOverMult(self):
    #    self.op.opTrain.OverMult.setValue(self.labelingDrawerUi.OverBox.value())
    #def _updateUnderMult(self):
    #    self.op.opTrain.UnderMult.setValue(self.labelingDrawerUi.UnderBox.value())
    def _updateC(self):
        self.op.opTrain.C.setValue(self.labelingDrawerUi.CBox.value())
        print "blub"
    def _updateSigma(self):
        if self.changedSigma:
            sigma = [float(n) for n in
                           self._labelControlUi.SigmaLine.text().split(" ")]
            self.op.opTrain.Sigma.setValue(sigma)
            self.changedSigma = False

    def _changedSigma(self, text):
        self.changedSigma = True

    def _updateEpsilon(self):
        self.op.opTrain.Epsilon.setValue(self.labelingDrawerUi.EpsilonBox.value())

    def _updateSVROptions(self):
        index = self.labelingDrawerUi.SVROptions.currentIndex()
        option = self.labelingDrawerUi.SVROptions.itemData(index).toPyObject()[0]
<<<<<<< HEAD
                
=======
        
>>>>>>> 778b0d6c
        self.op.opTrain.SelectedOption.setValue(option)

        self._hideParameters()        

    def _handleBoxConstraints(self, constr):
        self.op.opTrain.BoxConstraints.setValue(constr)

        #boxes = self.boxController._currentBoxesList


    def _debug(self):
        import sitecustomize
        sitecustomize.debug_trace()


    @traceLogged(traceLogger)
    def initViewerControlUi(self):
        localDir = os.path.split(__file__)[0]
        self._viewerControlUi = uic.loadUi( os.path.join( localDir, "viewerControls.ui" ) )
        
        # Connect checkboxes
        def nextCheckState(checkbox):
            checkbox.setChecked( not checkbox.isChecked() )

        self._viewerControlUi.checkShowPredictions.clicked.connect( self.handleShowPredictionsClicked )
        self._viewerControlUi.checkShowSegmentation.clicked.connect( self.handleShowSegmentationClicked )

        # The editor's layerstack is in charge of which layer movement buttons are enabled
        model = self.editor.layerStack
        self._viewerControlUi.viewerControls.setupConnections(model)
       
    def _initShortcuts(self):
        mgr = ShortcutManager()
        shortcutGroupName = "Predictions"

        togglePredictions = QShortcut( QKeySequence("p"), self, member=self._viewerControlUi.checkShowPredictions.click )
        mgr.register( shortcutGroupName,
                      "Toggle Prediction Layer Visibility",
                      togglePredictions,
                      self._viewerControlUi.checkShowPredictions )

        toggleSegmentation = QShortcut( QKeySequence("s"), self, member=self._viewerControlUi.checkShowSegmentation.click )
        mgr.register( shortcutGroupName,
                      "Toggle Segmentaton Layer Visibility",
                      toggleSegmentation,
                      self._viewerControlUi.checkShowSegmentation )

        toggleLivePredict = QShortcut( QKeySequence("l"), self, member=self.labelingDrawerUi.liveUpdateButton.toggle )
        mgr.register( shortcutGroupName,
                      "Toggle Live Prediction Mode",
                      toggleLivePredict,
                      self.labelingDrawerUi.liveUpdateButton )

    def _setup_contexts(self, layer):
        def callback(pos, clayer=layer):
            name = clayer.name
            if name in self._renderedLayers:
                label = self._renderedLayers.pop(name)
                self._renderMgr.removeObject(label)
                self._update_rendering()
            else:
                label = self._renderMgr.addObject()
                self._renderedLayers[clayer.name] = label
                self._update_rendering()

        if self.render:
            layer.contexts.append(('Toggle 3D rendering', callback))

    @traceLogged(traceLogger)
    def setupLayers(self):
        """
        Called by our base class when one of our data slots has changed.
        This function creates a layer for each slot we want displayed in the volume editor.
        """
        # Base class provides the label layer.
        layers = super(Counting3dGui, self).setupLayers()

        # Add each of the predictions
        labels = self.labelListData
     


        slots = {'Prediction' : self.op.Density}

        for name, slot in slots.items():
            if slot.ready():
                from volumina import colortables
                layer = ColortableLayer(LazyflowSource(slot), colorTable = colortables.jet(), normalize = 'auto')
                layer.name = name
                layer.visible = self.labelingDrawerUi.liveUpdateButton.isChecked()
                #layer.visibleChanged.connect(self.updateShowPredictionCheckbox)
                layers.append(layer)


        boxlabelsrc = LazyflowSinkSource(self.op.BoxLabelImages,self.op.BoxLabelInputs )
        boxlabellayer = ColortableLayer(boxlabelsrc, colorTable = self._colorTable16, direct = False)
        boxlabellayer.name = "boxLabels"
        boxlabellayer.opacity = 1.0
        boxlabellayer.visibleChanged.connect(self.boxController.changeBoxesVisibility)
        boxlabellayer.opacityChanged.connect(self.boxController.changeBoxesOpacity)
        
        
        
        layers.append(boxlabellayer)
        self.boxlabelsrc = boxlabelsrc


        inputDataSlot = self.topLevelOperatorView.InputImages
        if inputDataSlot.ready():
            inputLayer = self.createStandardLayerFromSlot( inputDataSlot )
            inputLayer.name = "Input Data"
            inputLayer.visible = True
            inputLayer.opacity = 1.0

            def toggleTopToBottom():
                index = self.layerstack.layerIndex( inputLayer )
                self.layerstack.selectRow( index )
                if index == 0:
                    self.layerstack.moveSelectedToBottom()
                else:
                    self.layerstack.moveSelectedToTop()

            inputLayer.shortcutRegistration = (
                "Prediction Layers",
                "Bring Input To Top/Bottom",
                QShortcut( QKeySequence("i"), self.viewerControlWidget(), toggleTopToBottom),
                inputLayer )
            layers.append(inputLayer)
        
        self.handleLabelSelectionChange()
        return layers

    @traceLogged(traceLogger)
    def toggleInteractive(self, checked):
        """
        If enable
        """
        logger.debug("toggling interactive mode to '%r'" % checked)

        if checked==True:
            if not self.topLevelOperatorView.FeatureImages.ready() \
            or self.topLevelOperatorView.FeatureImages.meta.shape==None:
                self.labelingDrawerUi.liveUpdateButton.setChecked(False)
                mexBox=QMessageBox()
                mexBox.setText("There are no features selected ")
                mexBox.exec_()
                return

        self.labelingDrawerUi.savePredictionsButton.setEnabled(not checked)
        self.topLevelOperatorView.FreezePredictions.setValue( not checked )

        # Auto-set the "show predictions" state according to what the user just clicked.
        if checked:
            self._viewerControlUi.checkShowPredictions.setChecked( True )
            self.handleShowPredictionsClicked()

        # If we're changing modes, enable/disable our controls and other applets accordingly
        if self.interactiveModeActive != checked:
            if checked:
                self.labelingDrawerUi.labelListView.allowDelete = False
                #self.labelingDrawerUi.AddLabelButton.setEnabled( False )
            else:
                self.labelingDrawerUi.labelListView.allowDelete = True
                #self.labelingDrawerUi.AddLabelButton.setEnabled( True )
        self.interactiveModeActive = checked

    @pyqtSlot()
    @traceLogged(traceLogger)
    def handleShowPredictionsClicked(self):
        checked = self._viewerControlUi.checkShowPredictions.isChecked()
        for layer in self.layerstack:
            if "Prediction" in layer.name:
                layer.visible = checked

    @pyqtSlot()
    @traceLogged(traceLogger)
    def handleShowSegmentationClicked(self):
        checked = self._viewerControlUi.checkShowSegmentation.isChecked()
        for layer in self.layerstack:
            if "Segmentation" in layer.name:
                layer.visible = checked

    @pyqtSlot()
    @traceLogged(traceLogger)
    def updateShowPredictionCheckbox(self):
        predictLayerCount = 0
        visibleCount = 0
        for layer in self.layerstack:
            if "Prediction" in layer.name:
                predictLayerCount += 1
                if layer.visible:
                    visibleCount += 1

        if visibleCount == 0:
            self._viewerControlUi.checkShowPredictions.setCheckState(Qt.Unchecked)
        elif predictLayerCount == visibleCount:
            self._viewerControlUi.checkShowPredictions.setCheckState(Qt.Checked)
        else:
            self._viewerControlUi.checkShowPredictions.setCheckState(Qt.PartiallyChecked)

    @pyqtSlot()
    @traceLogged(traceLogger)
    def updateShowSegmentationCheckbox(self):
        segLayerCount = 0
        visibleCount = 0
        for layer in self.layerstack:
            if "Segmentation" in layer.name:
                segLayerCount += 1
                if layer.visible:
                    visibleCount += 1

        if visibleCount == 0:
            self._viewerControlUi.checkShowSegmentation.setCheckState(Qt.Unchecked)
        elif segLayerCount == visibleCount:
            self._viewerControlUi.checkShowSegmentation.setCheckState(Qt.Checked)
        else:
            self._viewerControlUi.checkShowSegmentation.setCheckState(Qt.PartiallyChecked)

    @pyqtSlot()
    @threadRouted
    @traceLogged(traceLogger)
    def handleLabelSelectionChange(self):
        enabled = False
        if self.topLevelOperatorView.MaxLabelValue.ready():
            enabled = True
            enabled &= self.topLevelOperatorView.MaxLabelValue.value >= 2
            enabled &= numpy.all(numpy.asarray(self.topLevelOperatorView.CachedFeatureImages.meta.shape) > 0)
            # FIXME: also check that each label has scribbles?
        
        self.labelingDrawerUi.savePredictionsButton.setEnabled(enabled)
        self.labelingDrawerUi.liveUpdateButton.setEnabled(enabled)
        self._viewerControlUi.checkShowPredictions.setEnabled(enabled)
        self._viewerControlUi.checkShowSegmentation.setEnabled(enabled)

    @pyqtSlot()
    @traceLogged(traceLogger)
    def onSavePredictionsButtonClicked(self):
        """
        The user clicked "Train and Predict".
        Handle this event by asking the topLevelOperatorView for a prediction over the entire output region.
        """
        # The button does double-duty as a cancel button while predictions are being stored
        if self._currentlySavingPredictions:
            self.predictionSerializer.cancel()
        else:
            # Compute new predictions as needed
            predictionsFrozen = self.topLevelOperatorView.FreezePredictions.value
            self.topLevelOperatorView.FreezePredictions.setValue(False)
            self._currentlySavingPredictions = True

            originalButtonText = "Full Volume Predict and Save"
            self.labelingDrawerUi.savePredictionsButton.setText("Cancel Full Predict")

            @traceLogged(traceLogger)
            def saveThreadFunc():
                logger.info("Starting full volume save...")
                # Disable all other applets
                self.guiControlSignal.emit( ControlCommand.DisableUpstream )
                self.guiControlSignal.emit( ControlCommand.DisableDownstream )

                def disableAllInWidgetButName(widget, exceptName):
                    for child in widget.children():
                        if child.findChild( QPushButton, exceptName) is None:
                            child.setEnabled(False)
                        else:
                            disableAllInWidgetButName(child, exceptName)

                # Disable everything in our drawer *except* the cancel button
                disableAllInWidgetButName(self.labelingDrawerUi, "savePredictionsButton")

                # But allow the user to cancel the save
                self.labelingDrawerUi.savePredictionsButton.setEnabled(True)

                # First, do a regular save.
                # During a regular save, predictions are not saved to the project file.
                # (It takes too much time if the user only needs the classifier.)
                self.shellRequestSignal.emit( ShellRequest.RequestSave )

                # Enable prediction storage and ask the shell to save the project again.
                # (This way the second save will occupy the whole progress bar.)
                self.predictionSerializer.predictionStorageEnabled = True
                self.shellRequestSignal.emit( ShellRequest.RequestSave )
                self.predictionSerializer.predictionStorageEnabled = False

                # Restore original states (must use events for UI calls)
                self.thunkEventHandler.post(self.labelingDrawerUi.savePredictionsButton.setText, originalButtonText)
                self.topLevelOperatorView.FreezePredictions.setValue(predictionsFrozen)
                self._currentlySavingPredictions = False

                # Re-enable our controls
                def enableAll(widget):
                    for child in widget.children():
                        if isinstance( child, QWidget ):
                            child.setEnabled(True)
                            enableAll(child)
                enableAll(self.labelingDrawerUi)

                # Re-enable all other applets
                self.guiControlSignal.emit( ControlCommand.Pop )
                self.guiControlSignal.emit( ControlCommand.Pop )
                logger.info("Finished full volume save.")

            saveThread = threading.Thread(target=saveThreadFunc)
            saveThread.start()

    def _getNext(self, slot, parentFun, transform=None):
        numLabels = self.labelListData.rowCount()
        value = slot.value
        if numLabels < len(value):
            result = value[numLabels]
            if transform is not None:
                result = transform(result)
            return result
        else:
            return parentFun()

    def _onLabelChanged(self, parentFun, mapf, slot):
        parentFun()
        new = map(mapf, self.labelListData)
        old = slot.value
        slot.setValue(_listReplace(old, new))

    def _onLabelRemoved(self, parent, start, end):
        super(Counting3dGui, self)._onLabelRemoved(parent, start, end)
        op = self.topLevelOperatorView
        for slot in (op.LabelNames, op.LabelColors, op.PmapColors):
            value = slot.value
            value.pop(start)
            slot.setValue(value)

    def getNextLabelName(self):
        return self._getNext(self.topLevelOperatorView.LabelNames,
                             super(Counting3dGui, self).getNextLabelName)

    def getNextLabelColor(self):
        return self._getNext(
            self.topLevelOperatorView.LabelColors,
            super(Counting3dGui, self).getNextLabelColor,
            lambda x: QColor(*x)
        )

    def getNextPmapColor(self):
        return self._getNext(
            self.topLevelOperatorView.PmapColors,
            super(Counting3dGui, self).getNextPmapColor,
            lambda x: QColor(*x)
        )

    def onLabelNameChanged(self):
        self._onLabelChanged(super(Counting3dGui, self).onLabelNameChanged,
                             lambda l: l.name,
                             self.topLevelOperatorView.LabelNames)

    def onLabelColorChanged(self):
        self._onLabelChanged(super(Counting3dGui, self).onLabelColorChanged,
                             lambda l: (l.brushColor().red(),
                                        l.brushColor().green(),
                                        l.brushColor().blue()),
                             self.topLevelOperatorView.LabelColors)


    def onPmapColorChanged(self):
        self._onLabelChanged(super(Counting3dGui, self).onPmapColorChanged,
                             lambda l: (l.pmapColor().red(),
                                        l.pmapColor().green(),
                                        l.pmapColor().blue()),
                             self.topLevelOperatorView.PmapColors)

    def _update_rendering(self):
        if not self.render:
            return
        shape = self.topLevelOperatorView.InputImages.meta.shape[1:4]
        time = self.editor.posModel.slicingPos5D[0]
        if not self._renderMgr.ready:
            self._renderMgr.setup(shape)

        layernames = set(layer.name for layer in self.layerstack)
        self._renderedLayers = dict((k, v) for k, v in self._renderedLayers.iteritems()
                                if k in layernames)

        newvolume = numpy.zeros(shape, dtype=numpy.uint8)
        for layer in self.layerstack:
            try:
                label = self._renderedLayers[layer.name]
            except KeyError:
                continue
            for ds in layer.datasources:
                vol = ds.dataSlot.value[time, ..., 0]
                indices = numpy.where(vol != 0)
                newvolume[indices] = label

        self._renderMgr.volume = newvolume
        self._update_colors()
        self._renderMgr.update()

    def _update_colors(self):
        for layer in self.layerstack:
            try:
                label = self._renderedLayers[layer.name]
            except KeyError:
                continue
            color = layer.tintColor
<<<<<<< HEAD
            color = (color.red() / 255.0, color.green() / 255.0, color.blue() / 255.0)
            self._renderMgr.color(label, color)
=======
            color = (color.red(), color.green() , color.blue() )
            self._renderMgr.setColor(label, color)
>>>>>>> 778b0d6c



    def _gui_setNavigation(self):
        self._labelControlUi.brushSizeComboBox.setEnabled(False)
        self._labelControlUi.brushSizeCaption.setEnabled(False)
        self._labelControlUi.arrowToolButton.setChecked(True)
#         if not hasattr(self, "rubberbandClickReporter"):
#             
#             self.rubberbandClickReporter = self.boxIntepreter
#             self.rubberbandClickReporter.leftClickReleased.connect( self.handleBoxQuery )
#         self.editor.setNavigationInterpreter(self.rubberbandClickReporter)
    
    def _gui_setBrushing(self):
        self._labelControlUi.brushSizeComboBox.setEnabled(False)
        self._labelControlUi.brushSizeCaption.setEnabled(False)
        # Make sure the paint button is pressed
        self._labelControlUi.paintToolButton.setChecked(True)
        # Show the brush size control and set its caption
        self._labelControlUi.brushSizeCaption.setText("Size:")
        # Make sure the GUI reflects the correct size
        self._labelControlUi.brushSizeComboBox.setCurrentIndex(0)

    def _gui_setBox(self):
        self._labelControlUi.brushSizeComboBox.setEnabled(False)
        self._labelControlUi.brushSizeCaption.setEnabled(False)
        self._labelControlUi.arrowToolButton.setChecked(False)
        
        #self._labelControlUi.boxToolButton.setChecked(True)
        
    
    def _onBoxChanged(self,parentFun, mapf):
        
        parentFun()
        new = map(mapf, self.labelListData)
    
    
    def _changeInteractionMode( self, toolId ):
        """
        Implement the GUI's response to the user selecting a new tool.
        """
        # Uncheck all the other buttons
        for tool, button in self.toolButtons.items():
            if tool != toolId:
                button.setChecked(False)

        # If we have no editor, we can't do anything yet
        if self.editor is None:
            return

        # The volume editor expects one of two specific names
        modeNames = { Tool.Navigation   : "navigation",
                      Tool.Paint        : "brushing",
                      Tool.Erase        : "brushing",
                      Tool.Box          : "navigation"
                    }

        # If the user can't label this image, disable the button and say why its disabled
        labelsAllowed = False

        labelsAllowedSlot = self._labelingSlots.labelsAllowed
        if labelsAllowedSlot.ready():
            labelsAllowed = labelsAllowedSlot.value

            if hasattr(self._labelControlUi, "AddLabelButton"):
                self._labelControlUi.AddLabelButton.setEnabled(labelsAllowed and self.maxLabelNumber > self._labelControlUi.labelListModel.rowCount())
                if labelsAllowed:
                    self._labelControlUi.AddLabelButton.setText("Add Label")
                else:
                    self._labelControlUi.AddLabelButton.setText("(Labeling Not Allowed)")

        e = labelsAllowed & (self._labelControlUi.labelListModel.rowCount() > 0)
        self._gui_enableLabeling(e)
        
        if labelsAllowed:
            # Update the applet bar caption
            if toolId == Tool.Navigation:
                # update GUI 
                self.editor.brushingModel.setBrushSize(0)
                self.editor.setNavigationInterpreter(NavigationInterpreter(self.editor.navCtrl))
                self._gui_setNavigation()
                
            elif toolId == Tool.Paint:
                # If necessary, tell the brushing model to stop erasing
                if self.editor.brushingModel.erasing:
                    self.editor.brushingModel.disableErasing()
                # Set the brushing size
                brushSize = 1
                self.editor.brushingModel.setBrushSize(brushSize)
                # update GUI 
                self._gui_setBrushing()


            elif toolId == Tool.Erase:
                # If necessary, tell the brushing model to start erasing
                if not self.editor.brushingModel.erasing:
                    self.editor.brushingModel.setErasing()
                # Set the brushing size
                eraserSize = self.brushSizes[self.eraserSizeIndex]
                self.editor.brushingModel.setBrushSize(eraserSize)
                # update GUI 
                self._gui_setErasing()
            
            elif toolId == Tool.Box:
                print "Interaction mode box"
                self.editor.brushingModel.setBrushSize(0)
                self.editor.setNavigationInterpreter(self.boxIntepreter)
                self._gui_setBox()

        self.editor.setInteractionMode( modeNames[toolId] )
        self._toolId = toolId



    def _initLabelUic(self, drawerUiPath):
        super(Counting3dGui, self)._initLabelUic(drawerUiPath)
        #self._labelControlUi.boxToolButton.setCheckable(True)
        #self._labelControlUi.boxToolButton.clicked.connect( lambda checked: self._handleToolButtonClicked(checked,
        #                                                                                                  Tool.Box) )
        #self.toolButtons[Tool.Box] = self._labelControlUi.boxToolButton
        if hasattr(self._labelControlUi, "AddBoxButton"):

            self._labelControlUi.AddBoxButton.setIcon( QIcon(ilastikIcons.AddSel) )
            self._labelControlUi.AddBoxButton.clicked.connect( bind(self.onAddNewBoxButtonClicked) )
        
        
    
    def onAddNewBoxButtonClicked(self):

        self._changeInteractionMode(Tool.Box)
#         qcolor=self._getNextBoxColor()
#         self.boxController.currentColor=qcolor
        self.labelingDrawerUi.boxListView.resetEmptyMessage("Draw the box on the image")
        
    
    def _addNewBox(self):
#         pass
        
        #Fixme: The functionality should maybe removed from here
        
        newRow = self.labelingDrawerUi.boxListModel.rowCount()-1
        newColorIndex = self._labelControlUi.boxListModel.index(newRow, 0)
#         qcolor=self._getNextBoxColor()
#         self.boxController.currentColor=qcolor


        # Call the 'changed' callbacks immediately to initialize any listeners
        #self.onLabelNameChanged()
        #self.onLabelColorChanged()
        #self.onPmapColorChanged()

    
    def _removeBox(self,index):
        #handled by the boxController
        pass 
        
        #self.boxController.deleteItem(index)
        
         
    def _onBoxSelected(self, row):
        print "switching to box=%r" % (self._labelControlUi.boxListModel[row])
        print "row = ",row
        logger.debug("switching to label=%r" % (self._labelControlUi.boxListModel[row]))

        # If the user is selecting a label, he probably wants to be in paint mode
        self._changeInteractionMode(Tool.Box)

        print len(self.boxController._currentBoxesList)
        self.boxController.selectBoxItem(row)
    
    @traceLogged(traceLogger)
    def onBoxListDataChanged(self, topLeft, bottomRight):
        pass
#         """Handle changes to the label list selections."""
#         firstRow = topLeft.row()
#         lastRow  = bottomRight.row()
#  
#         firstCol = topLeft.column()
#         lastCol  = bottomRight.column()
#  
#         # We only care about the color column
#         if firstCol <= 0 <= lastCol:
#             assert(firstRow == lastRow) # Only one data item changes at a time
#  
#             #in this case, the actual data (for example color) has changed
#             color = self._labelControlUi.boxListModel[firstRow].brushColor()
#             self._colorTable16[firstRow+1] = color.rgba()
#             self.editor.brushingModel.setBrushColor(color)
#  
#             # Update the label layer colortable to match the list entry
#             labellayer = self._getLabelLayer()
#             if labellayer is not None:
#                 labellayer.colorTable = self._colorTable16
    
    def _onLabelSelected(self, row):
        print "switching to label=%r" % (self._labelControlUi.labelListModel[row])
        logger.debug("switching to label=%r" % (self._labelControlUi.labelListModel[row]))

        # If the user is selecting a label, he probably wants to be in paint mode
        self._changeInteractionMode(Tool.Paint)

        #+1 because first is transparent
        #FIXME: shouldn't be just row+1 here
        if row >= 2:
            self.toolButtons[Tool.Paint].setEnabled(False)
            self.toolButtons[Tool.Box].setEnabled(True)
            self.toolButtons[Tool.Box].click()
            self.activeBox = row - 2
        else:
            self.toolButtons[Tool.Paint].setEnabled(True)
            #elf.toolButtons[Tool.Box].setEnabled(False)
            self.toolButtons[Tool.Paint].click()

        self.editor.brushingModel.setDrawnNumber(row+1)
        brushColor = self._labelControlUi.labelListModel[row].brushColor()
        self.editor.brushingModel.setBrushColor( brushColor )


    def handleBoxQuery(self, position5d_start, position5d_stop):
        print "HANDLING BOX QUERY"
        
        if self._labelControlUi.arrowToolButton.isChecked():
            self.test(position5d_start, position5d_stop)
        #elif self._labelControlUi.boxToolButton.isChecked():
        #    self.test2(position5d_start, position5d_stop)


    def test2(self, position5d_start, position5d_stop):
        print "test2"

        roi = SubRegion(self.op.LabelInputs, position5d_start,
                                       position5d_stop)
        key = roi.toSlice()
        #key = tuple(k for k in key if k != slice(0,0, None))
        newKey = []
        for k in key:
            if k.stop < k.start:
                k = slice(k.stop, k.start)
            newKey.append(k)
        newKey = tuple(newKey)
        self.boxes[self.activeBox] = newKey
        #self.op.BoxLabelImages[newKey] = self.activeBox + 2
        #self.op.BoxLabelImages
        labelShape = tuple([position5d_stop[i] + 1 - position5d_start[i] for i in range(5)])
        labels = numpy.ones((labelShape), dtype = numpy.uint8) * (self.activeBox + 3)
        self.boxlabelsrc.put(newKey, labels)


    def test(self, position5d_start, position5d_stop):
        print "test"
        roi = SubRegion(self.op.Density, position5d_start,
                                       position5d_stop)
        key = roi.toSlice()
        key = tuple(k for k in key if k != slice(0,0, None))
        newKey = []
        for k in key:
            if k != slice(0,0,None):
                if k.stop < k.start:
                    k = slice(k.stop, k.start)
            newKey.append(k)
        newKey = tuple(newKey)
        try:
            density = numpy.sum(self.op.Density[newKey].wait())  
            strdensity = "{0:.2f}".format(density)
            self._labelControlUi.CountText.setText(strdensity)
        except:
            pass
        
    
#     def _setUpRandomColors(self):
#         seed=42
#         self._RandomColorGenerator=RandomColorGenerator(seed)
# 
#         self._RandomColorGenerator.next() #discard black red and gree
#         self._RandomColorGenerator.next()
#         self._RandomColorGenerator.next()
#     
#     def _getNextBoxColor(self):
#         color=self._RandomColorGenerator.next()
#         return color











<<<<<<< HEAD
# 
# import numpy as np
# import colorsys
# 
# def _get_colors(num_colors,seed=42):
#     golden_ratio_conjugate = 0.618033988749895
#     np.random.seed(seed)
#     colors=[]
#     hue=np.random.rand()*360
#     for i in np.arange(0., 360., 360. / num_colors):
#         hue += golden_ratio_conjugate
#         lightness = (50 + 1 * 10)/100.
#         saturation = (90 + 1 * 10)/100.
#         
#         colors.append(colorsys.hsv_to_rgb(hue, 0.99,0.99))
#     return colors
# 
# 
# def _createDefault16ColorColorTable():
#     from PyQt4.QtGui import QColor
#     from PyQt4.QtCore import Qt
#     colors = []
#     # Transparent for the zero label
#     colors.append(QColor(0,0,0,0))
#     # ilastik v0.5 colors
#     colors.append( QColor( Qt.red ) )
#     colors.append( QColor( Qt.green ) )
#     colors.append( QColor( Qt.yellow ) )
#     colors.append( QColor( Qt.blue ) )
#     colors.append( QColor( Qt.magenta ) )
#     colors.append( QColor( Qt.darkYellow ) )
#     colors.append( QColor( Qt.lightGray ) )
#     # Additional colors
#     colors.append( QColor(255, 105, 180) ) #hot pink
#     colors.append( QColor(102, 205, 170) ) #dark aquamarine
#     colors.append( QColor(165,  42,  42) ) #brown
#     colors.append( QColor(0, 0, 128) )     #navy
#     colors.append( QColor(255, 165, 0) )   #orange
#     colors.append( QColor(173, 255,  47) ) #green-yellow
#     colors.append( QColor(128,0, 128) )    #purple
#     colors.append( QColor(240, 230, 140) ) #khaki
#     return colors
# 
# def RandomColorGenerator(seed=42):
#     np.random.seed(seed)    
#     default=_createDefault16ColorColorTable()
#     print default
#     i=-1
#     while 1:
#         i+=1
#         if i<16:
#             yield default[i]
#         else:        
#             hue=np.random.rand()*360
#             lightness = (50 + 1 * 10)/100.
#             saturation = (90 + 1 * 10)/100.
#             
#             color=colorsys.hsv_to_rgb(hue, 0.99,0.99)
#             color=[c*255.0 for c in color]
#             yield QColor(*color)        
=======
def _get_colors(num_colors,seed=42):
    golden_ratio_conjugate = 0.618033988749895
    np.random.seed(seed)
    colors=[]
    hue=np.random.rand()*360
    for i in np.arange(0., 360., 360. / num_colors):
        hue += golden_ratio_conjugate
        lightness = (50 + 1 * 10)/100.
        saturation = (90 + 1 * 10)/100.
        
        colors.append(colorsys.hsv_to_rgb(hue, 0.99,0.99))
    return colors


def _createDefault16ColorColorTable():
    from PyQt4.QtGui import QColor
    from PyQt4.QtCore import Qt
    colors = []
    # Transparent for the zero label
    colors.append(QColor(0,0,0,0))
    # ilastik v0.5 colors
    colors.append( QColor( Qt.red ) )
    colors.append( QColor( Qt.green ) )
    colors.append( QColor( Qt.yellow ) )
    colors.append( QColor( Qt.blue ) )
    colors.append( QColor( Qt.magenta ) )
    colors.append( QColor( Qt.darkYellow ) )
    colors.append( QColor( Qt.lightGray ) )
    # Additional colors
    colors.append( QColor(255, 105, 180) ) #hot pink
    colors.append( QColor(102, 205, 170) ) #dark aquamarine
    colors.append( QColor(165,  42,  42) ) #brown
    colors.append( QColor(0, 0, 128) )     #navy
    colors.append( QColor(255, 165, 0) )   #orange
    colors.append( QColor(173, 255,  47) ) #green-yellow
    colors.append( QColor(128,0, 128) )    #purple
    colors.append( QColor(240, 230, 140) ) #khaki
    return colors

def RandomColorGenerator(seed=42):
    np.random.seed(seed)    
    default=_createDefault16ColorColorTable()
    print default
    i=-1
    while 1:
        i+=1
        if i<16:
            yield default[i]
        else:        
            hue=np.random.rand()*360
            lightness = (50 + 1 * 10)/100.
            saturation = (90 + 1 * 10)/100.
            
            color=colorsys.hsv_to_rgb(hue, 0.99,0.99)
            color=[c for c in color]
            yield QColor(*color)        
>>>>>>> 778b0d6c
<|MERGE_RESOLUTION|>--- conflicted
+++ resolved
@@ -178,11 +178,7 @@
             #values=[v for k,v in option.items() if k not in ["gui", "req"]]
             self.labelingDrawerUi.SVROptions.addItem(option["method"], (option,))
         
-<<<<<<< HEAD
-=======
-        #self._updateSVROptions()
         self._setUIParameters()
->>>>>>> 778b0d6c
         
         self.labelingDrawerUi.DebugButton.pressed.connect(self._debug)
         #elf._updateSVROptions()
@@ -249,19 +245,12 @@
 #         ###FIXME: Only for debug
         self.rubberbandClickReporter = self.boxIntepreter
         self.rubberbandClickReporter.leftClickReleased.connect( self.handleBoxQuery )
-<<<<<<< HEAD
-#         self.rubberbandClickReporter.leftClickReleased.connect(self._addNewBox)
-#         self.navigationIntepreterDefault=self.editor.navInterpret
-#         #self.editor.setNavigationInterpreter(self.rubberbandClickReporter)
-=======
         self.rubberbandClickReporter.leftClickReleased.connect(self._addNewBox)
         self.navigationIntepreterDefault=self.editor.navInterpret
         #self.editor.setNavigationInterpreter(self.rubberbandClickReporter)
 
         self.boxController.fixedBoxesChanged.connect(self._handleBoxConstraints)
->>>>>>> 778b0d6c
-    
-#     def _setup_parameters_connections(self):
+    
         
     
     def _registerOperatorsToGuiCallbacks(self):
@@ -355,12 +344,6 @@
         
     def _updateMaxDepth(self):
         self.op.opTrain.MaxDepth.setValue(self.labelingDrawerUi.MaxDepthBox.value())
-<<<<<<< HEAD
-=======
-    
-     
-    
->>>>>>> 778b0d6c
     def _updateNtrees(self):
         self.op.opTrain.Ntrees.setValue(self.labelingDrawerUi.NtreesBox.value())
     
@@ -400,11 +383,6 @@
     def _updateSVROptions(self):
         index = self.labelingDrawerUi.SVROptions.currentIndex()
         option = self.labelingDrawerUi.SVROptions.itemData(index).toPyObject()[0]
-<<<<<<< HEAD
-                
-=======
-        
->>>>>>> 778b0d6c
         self.op.opTrain.SelectedOption.setValue(option)
 
         self._hideParameters()        
@@ -807,13 +785,8 @@
             except KeyError:
                 continue
             color = layer.tintColor
-<<<<<<< HEAD
-            color = (color.red() / 255.0, color.green() / 255.0, color.blue() / 255.0)
-            self._renderMgr.color(label, color)
-=======
             color = (color.red(), color.green() , color.blue() )
             self._renderMgr.setColor(label, color)
->>>>>>> 778b0d6c
 
 
 
@@ -1081,146 +1054,4 @@
             self._labelControlUi.CountText.setText(strdensity)
         except:
             pass
-        
-    
-#     def _setUpRandomColors(self):
-#         seed=42
-#         self._RandomColorGenerator=RandomColorGenerator(seed)
-# 
-#         self._RandomColorGenerator.next() #discard black red and gree
-#         self._RandomColorGenerator.next()
-#         self._RandomColorGenerator.next()
-#     
-#     def _getNextBoxColor(self):
-#         color=self._RandomColorGenerator.next()
-#         return color
-
-
-
-
-
-
-
-
-
-
-
-<<<<<<< HEAD
-# 
-# import numpy as np
-# import colorsys
-# 
-# def _get_colors(num_colors,seed=42):
-#     golden_ratio_conjugate = 0.618033988749895
-#     np.random.seed(seed)
-#     colors=[]
-#     hue=np.random.rand()*360
-#     for i in np.arange(0., 360., 360. / num_colors):
-#         hue += golden_ratio_conjugate
-#         lightness = (50 + 1 * 10)/100.
-#         saturation = (90 + 1 * 10)/100.
-#         
-#         colors.append(colorsys.hsv_to_rgb(hue, 0.99,0.99))
-#     return colors
-# 
-# 
-# def _createDefault16ColorColorTable():
-#     from PyQt4.QtGui import QColor
-#     from PyQt4.QtCore import Qt
-#     colors = []
-#     # Transparent for the zero label
-#     colors.append(QColor(0,0,0,0))
-#     # ilastik v0.5 colors
-#     colors.append( QColor( Qt.red ) )
-#     colors.append( QColor( Qt.green ) )
-#     colors.append( QColor( Qt.yellow ) )
-#     colors.append( QColor( Qt.blue ) )
-#     colors.append( QColor( Qt.magenta ) )
-#     colors.append( QColor( Qt.darkYellow ) )
-#     colors.append( QColor( Qt.lightGray ) )
-#     # Additional colors
-#     colors.append( QColor(255, 105, 180) ) #hot pink
-#     colors.append( QColor(102, 205, 170) ) #dark aquamarine
-#     colors.append( QColor(165,  42,  42) ) #brown
-#     colors.append( QColor(0, 0, 128) )     #navy
-#     colors.append( QColor(255, 165, 0) )   #orange
-#     colors.append( QColor(173, 255,  47) ) #green-yellow
-#     colors.append( QColor(128,0, 128) )    #purple
-#     colors.append( QColor(240, 230, 140) ) #khaki
-#     return colors
-# 
-# def RandomColorGenerator(seed=42):
-#     np.random.seed(seed)    
-#     default=_createDefault16ColorColorTable()
-#     print default
-#     i=-1
-#     while 1:
-#         i+=1
-#         if i<16:
-#             yield default[i]
-#         else:        
-#             hue=np.random.rand()*360
-#             lightness = (50 + 1 * 10)/100.
-#             saturation = (90 + 1 * 10)/100.
-#             
-#             color=colorsys.hsv_to_rgb(hue, 0.99,0.99)
-#             color=[c*255.0 for c in color]
-#             yield QColor(*color)        
-=======
-def _get_colors(num_colors,seed=42):
-    golden_ratio_conjugate = 0.618033988749895
-    np.random.seed(seed)
-    colors=[]
-    hue=np.random.rand()*360
-    for i in np.arange(0., 360., 360. / num_colors):
-        hue += golden_ratio_conjugate
-        lightness = (50 + 1 * 10)/100.
-        saturation = (90 + 1 * 10)/100.
-        
-        colors.append(colorsys.hsv_to_rgb(hue, 0.99,0.99))
-    return colors
-
-
-def _createDefault16ColorColorTable():
-    from PyQt4.QtGui import QColor
-    from PyQt4.QtCore import Qt
-    colors = []
-    # Transparent for the zero label
-    colors.append(QColor(0,0,0,0))
-    # ilastik v0.5 colors
-    colors.append( QColor( Qt.red ) )
-    colors.append( QColor( Qt.green ) )
-    colors.append( QColor( Qt.yellow ) )
-    colors.append( QColor( Qt.blue ) )
-    colors.append( QColor( Qt.magenta ) )
-    colors.append( QColor( Qt.darkYellow ) )
-    colors.append( QColor( Qt.lightGray ) )
-    # Additional colors
-    colors.append( QColor(255, 105, 180) ) #hot pink
-    colors.append( QColor(102, 205, 170) ) #dark aquamarine
-    colors.append( QColor(165,  42,  42) ) #brown
-    colors.append( QColor(0, 0, 128) )     #navy
-    colors.append( QColor(255, 165, 0) )   #orange
-    colors.append( QColor(173, 255,  47) ) #green-yellow
-    colors.append( QColor(128,0, 128) )    #purple
-    colors.append( QColor(240, 230, 140) ) #khaki
-    return colors
-
-def RandomColorGenerator(seed=42):
-    np.random.seed(seed)    
-    default=_createDefault16ColorColorTable()
-    print default
-    i=-1
-    while 1:
-        i+=1
-        if i<16:
-            yield default[i]
-        else:        
-            hue=np.random.rand()*360
-            lightness = (50 + 1 * 10)/100.
-            saturation = (90 + 1 * 10)/100.
-            
-            color=colorsys.hsv_to_rgb(hue, 0.99,0.99)
-            color=[c for c in color]
-            yield QColor(*color)        
->>>>>>> 778b0d6c
+        