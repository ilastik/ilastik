###############################################################################
#   ilastik: interactive learning and segmentation toolkit
#
#       Copyright (C) 2011-2014, the ilastik developers
#                                <team@ilastik.org>
#
# This program is free software; you can redistribute it and/or
# modify it under the terms of the GNU General Public License
# as published by the Free Software Foundation; either version 2
# of the License, or (at your option) any later version.
#
# In addition, as a special exception, the copyright holders of
# ilastik give you permission to combine ilastik with applets,
# workflows and plugins which are not covered under the GNU
# General Public License.
#
# See the LICENSE file for details. License information is also available
# on the ilastik web site at:
#		   http://ilastik.org/license.html
###############################################################################
import os
import logging.config
import warnings
import loggingHelpers

DEFAULT_LOGFILE_PATH = os.path.expanduser("~/ilastik_log.txt")

class OutputMode:
    CONSOLE = 0
    LOGFILE = 1
    BOTH = 2
    LOGFILE_WITH_CONSOLE_ERRORS = 3

def get_logfile_path():
    root_handlers = logging.getLogger().handlers
    for handler in root_handlers:
        if isinstance(handler, logging.FileHandler):
            return handler.baseFilename
    return None
    
def get_default_config( prefix="", 
                        output_mode=OutputMode.LOGFILE_WITH_CONSOLE_ERRORS, 
                        logfile_path=DEFAULT_LOGFILE_PATH):

    if output_mode == OutputMode.CONSOLE:
        root_handlers = ["console", "console_warn"]
        warnings_module_handlers = ["console_warnings_module"]

    if output_mode == OutputMode.LOGFILE:
        root_handlers = ["rotating_file"]
        warnings_module_handlers = ["rotating_file"]
    
    if output_mode == OutputMode.BOTH:
        root_handlers = ["console", "console_warn", "rotating_file"]
        warnings_module_handlers = ["console_warnings_module", "rotating_file"]
    
    if output_mode == OutputMode.LOGFILE_WITH_CONSOLE_ERRORS:
        root_handlers = ["rotating_file", "console_errors_only"]
        warnings_module_handlers = ["rotating_file"]
    
    default_log_config = {
        "version": 1,
        #"incremental" : False,
        #"disable_existing_loggers": True,
        "formatters": {
            "verbose": {
                "format": "{}%(levelname)s %(asctime)s %(module)s %(process)d %(thread)d %(message)s".format(prefix)
            },
            "location": {
                #"format": "%(levelname)s %(thread)d %(name)s:%(funcName)s:%(lineno)d %(message)s"
                "format": "{}%(levelname)s %(name)s: %(message)s".format(prefix)
            },
            "timestamped": {
                #"format": "%(levelname)s %(thread)d %(name)s:%(funcName)s:%(lineno)d %(message)s"
                "format": "{}%(levelname)s %(name)s: [%(asctime)s] %(message)s".format(prefix)
            },
            "simple": {
                "format": "{}%(levelname)s %(message)s".format(prefix)
            },
        },
        "filters" : {
            "no_warn" : {
                "()":"ilastik.ilastik_logging.loggingHelpers.NoWarnFilter"
            }
        },
        "handlers": {
            "console":{
                "level":"DEBUG",
                "class":"logging.StreamHandler",
                "stream":"ext://sys.stdout",
                "formatter": "location",
                "filters":["no_warn"] # This handler does NOT show warnings (see below)
            },
            "console_timestamp":{
                "level":"DEBUG",
                "class":"logging.StreamHandler",
                "stream":"ext://sys.stdout",
                "formatter": "timestamped",
                "filters":["no_warn"] # Does not show warnings
            },
            "console_warn":{
                "level":"WARN", # Shows ONLY warnings and errors, on stderr
                "class":"logging.StreamHandler",
                "stream":"ext://sys.stderr",
                "formatter":"verbose"
            },
            "console_errors_only":{
                "level":"ERROR", # Shows ONLY errors, on stderr
                "class":"logging.StreamHandler",
                "stream":"ext://sys.stderr",
                "formatter":"verbose"
            },
            "console_warnings_module":{
                "level":"WARN",
                "class":"logging.StreamHandler",
                "stream":"ext://sys.stderr",
                "formatter":"simple"
            },
            "console_trace":{
                "level":"DEBUG",
                "class":"logging.StreamHandler",
                "stream":"ext://sys.stdout",
                "formatter": "verbose"
            },
            "rotating_file":{
                "level":"DEBUG",
                "class":"logging.handlers.RotatingFileHandler",
                "filename" : logfile_path,
                "maxBytes":20e6, # 20 MB
                "backupCount":5,
                "formatter":"verbose",
            },
        },
        "root": {
            "handlers": root_handlers,
            "level": "INFO",
        },
        "loggers": {
            # This logger captures warnings module warnings
            "py.warnings":                             {  "level":"WARN", "handlers":warnings_module_handlers, "propagate": False },

            "PyQt4": {"level":"INFO"},
            
            # The requests module spits out a lot of INFO messages by default.
            "requests": {"level":"WARN"},

            "wsdt": { "level": "INFO" },
    
            # When copying to a json file, remember to remove comments and change True/False to true/false
            "__main__":                                                 { "level":"INFO" },
            "ilastik_main":                                             { "level":"INFO" },
            "thread_start":                                             { "level":"INFO" },
            "lazyflow":                                                 { "level":"INFO" },
            "lazyflow.request":                                         { "level":"INFO" },
            "lazyflow.request.RequestLock":                             { "level":"INFO" },
            "lazyflow.request.SimpleRequestCondition":                  { "level":"INFO" },
            "lazyflow.graph":                                           { "level":"INFO" },
            "lazyflow.graph.Slot":                                      { "level":"INFO" },
            "lazyflow.operators":                                       { "level":"INFO" },
            "lazyflow.classifiers":                                     { "level":"INFO" },
            "lazyflow.operators.ioOperators":                           { "level":"INFO" },
            "lazyflow.operators.opVigraWatershed":                      { "level":"INFO" },
            "lazyflow.operators.ioOperators.opRESTfulVolumeReader":     { "level":"INFO" },
            "lazyflow.operators.opArrayCache.OpArrayCache":             { "level":"INFO" },
            "lazyflow.operators.cacheMemoryManager.CacheMemoryManager": { "level":"INFO" },
            "lazyflow.operators.vigraOperators":                        { "level":"INFO" },
            "lazyflow.operators.ioOperators.ioOperators.OpH5WriterBigDataset":   { "level":"INFO" },
            "lazyflow.operators.classifierOperators":                   { "level":"INFO" },
            "lazyflow.operators.opCompressedCache":                     { "level":"INFO" },
<<<<<<< HEAD
=======
            "lazyflow.operators.opRelabelConsecutive":                  { "level":"INFO" },
>>>>>>> b6dc6970
            "lazyflow.utility.io_util.RESTfulVolume":                        { "level":"INFO" },
            "lazyflow.utility.io_util.tiledVolume":                          { "level":"INFO" },
            "lazyflow.operators.opFeatureMatrixCache":                  { "level":"INFO" },
            "lazyflow.operators.opConcatenateFeatureMatrices":          { "level":"INFO" },
            "lazyflow.utility.roiRequestBatch":                         { "level":"INFO" },
            "lazyflow.utility.bigRequestStreamer":                      { "level":"INFO" },
            "ilastik":                                                  { "level":"INFO" },
            "ilastik.clusterOps":                                       { "level":"INFO" },
            "ilastik.applets":                                          { "level":"INFO" },
            "ilastik.applets.base.appletSerializer":                    { "level":"INFO" },
            "ilastik.applets.dataSelection":                            { "level":"INFO" },
            "ilastik.applets.featureSelection":                         { "level":"INFO" },
            "ilastik.applets.pixelClassification":                      { "level":"INFO" },
            "ilastik.applets.thresholdTwoLevels":                       { "level":"INFO" },
            "ilastik.applets.thresholdTwoLevels.ipht":                  { "level":"INFO" },
            "ilastik.applets.objectExtraction":                         { "level":"INFO" },
            "ilastik.applets.blockwiseObjectClassification":            { "level":"INFO" },
            "ilastik.applets.splitBodyCarving":                         { "level":"INFO" },
            "ilastik.shell":                                            { "level":"INFO" },
            "ilastik.shell.projectManager":                             { "level":"INFO" },
            "ilastik.shell.gui.ipcManager":                             { "level":"INFO" },
            "ilastik.workflows":                                        { "level":"INFO" },
            "ilastik.widgets":                                          { "level":"INFO" },
            "ilastik.utility":                                          { "level":"INFO" },
            "ilastik.utility.exportingOperator":                        { "level":"INFO" },
            "ilastik.utility.exportFile":                               { "level":"INFO" },
            "workflows":                                                { "level":"INFO" },
            "volumina":                                                 { "level":"INFO" },
            "volumina.pixelpipeline":                                   { "level":"INFO" },
            "volumina.imageScene2D":                                    { "level":"INFO" },
            "volumina.utility.shortcutManager":                         { "level":"INFO" },
            # Python doesn't provide a trace log level, so we use a workaround.
            # By convention, trace loggers have the same hierarchy as the regular loggers, but are prefixed with 'TRACE' and always emit DEBUG messages
            # To enable trace messages, change one or more of these to use level DEBUG
            "TRACE": { "level":"INFO", "handlers":["console_trace","console_warn"] },
            "TRACE.lazyflow.graph.Slot":                                { "level":"INFO" },
            "TRACE.lazyflow.graph.Operator":                            { "level":"INFO" },
            "TRACE.lazyflow.graph.OperatorWrapper":                     { "level":"INFO" },
            "TRACE.lazyflow.operators.ioOperators":                     { "level":"INFO" },
            "TRACE.lazyflow.operators":                                 { "level":"INFO" },
            "TRACE.lazyflow.operators.operators":                       { "level":"INFO" },
            "TRACE.lazyflow.operators.generic":                         { "level":"INFO" },
            "TRACE.lazyflow.operators.classifierOperators":             { "level":"INFO" },
            "TRACE.lazyflow.operators.operators.OpArrayCache":          { "level":"INFO" },
            "TRACE.lazyflow.operators.operators.ArrayCacheMemoryMgr":   { "level":"INFO" },
            "TRACE.lazyflow.operators.valueProviders.OpValueCache":     { "level":"INFO" },
            "TRACE.ilastik.clusterOps":                                 { "level":"INFO" },
            "TRACE.ilastik.applets":                                    { "level":"INFO" },
            "TRACE.ilastik.applets.blockwiseObjectClassification":      { "level":"INFO" },
            "TRACE.ilastik.shell":                                      { "level":"INFO" },
            "TRACE.volumina":                                           { "level":"INFO" },
            "TRACE.volumina.imageScene2D":                              { "level":"INFO" }
        }
    }
    return default_log_config

def init(format_prefix="", output_mode=OutputMode.LOGFILE_WITH_CONSOLE_ERRORS, logfile_path=DEFAULT_LOGFILE_PATH):
    if logfile_path == "/dev/null":
        assert output_mode != OutputMode.LOGFILE, "Must enable a logging mode."
        output_mode = OutputMode.CONSOLE

    # Start with the default
    logging.config.dictConfig( get_default_config( format_prefix, output_mode, logfile_path ) )
    
    # Update from the user's customizations
    loggingHelpers.updateFromConfigFile()
    
    # Capture warnings from the warnings module
    logging.captureWarnings(True)
    
    # Warnings module warnings are shown only once
    warnings.filterwarnings("once")

    # Don't warn about pending deprecations (PyQt generates some of these)
    warnings.filterwarnings("ignore", category=PendingDeprecationWarning)
    
    # Custom format for warnings
    def simple_warning_format(message, category, filename, lineno, line=None):
        filename = os.path.split(filename)[1]
        return filename + "(" + str(lineno) + "): " + category.__name__ + ": " + message[0]

    warnings.formatwarning = simple_warning_format
    <|MERGE_RESOLUTION|>--- conflicted
+++ resolved
@@ -167,10 +167,7 @@
             "lazyflow.operators.ioOperators.ioOperators.OpH5WriterBigDataset":   { "level":"INFO" },
             "lazyflow.operators.classifierOperators":                   { "level":"INFO" },
             "lazyflow.operators.opCompressedCache":                     { "level":"INFO" },
-<<<<<<< HEAD
-=======
             "lazyflow.operators.opRelabelConsecutive":                  { "level":"INFO" },
->>>>>>> b6dc6970
             "lazyflow.utility.io_util.RESTfulVolume":                        { "level":"INFO" },
             "lazyflow.utility.io_util.tiledVolume":                          { "level":"INFO" },
             "lazyflow.operators.opFeatureMatrixCache":                  { "level":"INFO" },
