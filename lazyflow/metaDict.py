--- conflicted
+++ resolved
@@ -18,7 +18,7 @@
 # See the files LICENSE.lgpl2 and LICENSE.lgpl3 for full text of the
 # GNU Lesser General Public License version 2.1 and 3 respectively.
 # This information is also available on the ilastik web site at:
-#		   http://ilastik.org/license/
+#          http://ilastik.org/license/
 ###############################################################################
 #Python
 import copy
@@ -48,7 +48,6 @@
     def __setattr__(self, name, value):
         """Provide convenient access to the metadict, allows using the
         . notation instead of [] access
-
         """
         if self[name] != value:
             self["_dirty"] = True
@@ -72,7 +71,6 @@
     def __getattr__(self, name):
         """Provide convenient acces to the metadict, allows using the
         . notation instead of [] access
-
         """
         return self[name]
 
@@ -142,7 +140,6 @@
     def getTaggedShape(self):
         """Convenience function for creating an OrderedDict of axistag
         keys and shape dimensions.
-
         """
         assert self.axistags is not None
         assert self.shape is not None
@@ -154,25 +151,18 @@
         return [tag.key for tag in self.axistags]
 
     def getOriginalAxisKeys(self):
-<<<<<<< HEAD
-=======
         """Returns the original axis keys
-
         In case we have `OpReorderAxes` in the chain somewhere, the original
         axistags are preserved in `original_axistags`, thus this is returned if
         present. Fallback is the `axistags` attribute (via `getAxisKeys()`).
         """
->>>>>>> 70e47000
         if self.original_axistags is None:
             return self.getAxisKeys()
 
         return [tag.key for tag in self.original_axistags]
 
-<<<<<<< HEAD
-=======
     def getOriginalShape(self):
         """Returns the original shape
-
         In case we have `OpReorderAxes` in the chain somewhere, the original shape
         is preserved in `original_shape`, thus this is returned if present.
         Fallback is the `shape` attribute.
@@ -183,7 +173,6 @@
 
         return self.original_shape
 
->>>>>>> 70e47000
     def getDtypeBytes(self):
         """
         For numpy dtypes only, return the size of the dtype in bytes.
