from __future__ import division
from builtins import map
from builtins import zip

###############################################################################
#   lazyflow: data flow based lazy parallel computation framework
#
#       Copyright (C) 2011-2014, the ilastik developers
#                                <team@ilastik.org>
#
# This program is free software; you can redistribute it and/or
# modify it under the terms of the Lesser GNU General Public License
# as published by the Free Software Foundation; either version 2.1
# of the License, or (at your option) any later version.
#
# This program is distributed in the hope that it will be useful,
# but WITHOUT ANY WARRANTY; without even the implied warranty of
# MERCHANTABILITY or FITNESS FOR A PARTICULAR PURPOSE. See the
# GNU Lesser General Public License for more details.
#
# See the files LICENSE.lgpl2 and LICENSE.lgpl3 for full text of the
# GNU Lesser General Public License version 2.1 and 3 respectively.
# This information is also available on the ilastik web site at:
# 		   http://ilastik.org/license/
###############################################################################
# Built-in
import logging
import collections

# Third-party
import numpy
import vigra

# Lazyflow
from lazyflow.graph import InputSlot, OutputSlot
from lazyflow.roi import (
    TinyVector,
    getIntersectingBlocks,
    getIntersectingRois,
    getBlockBounds,
    roiToSlice,
    getIntersection,
    roiFromShape,
)
from lazyflow.operators.opCompressedCache import OpUnmanagedCompressedCache
from lazyflow.rtype import SubRegion

logger = logging.getLogger(__name__)


class OpCompressedUserLabelArray(OpUnmanagedCompressedCache):
    """
    A subclass of OpUnmanagedCompressedCache that is suitable for storing user-drawn label pixels.
    (This is not a 'managed' cache because its data must never be deleted by the memory manager.)
    Note that setInSlot has special functionality (only non-zero pixels are written, and there is also an "eraser" pixel value).

    See note below about blockshape changes.
    """
<<<<<<< HEAD
    # Input = InputSlot()
    shape = InputSlot(optional=True) # Should not be used.
    eraser = InputSlot()
    deleteLabel = InputSlot(optional = True)
    # BlockShape = InputSlot(optional=True) # If the blockshape is changed after labels have been stored, all cache data is lost.
=======

    # Input = InputSlot()
    shape = InputSlot(optional=True)  # Should not be used.
    eraser = InputSlot()
    deleteLabel = InputSlot(optional=True)
    blockShape = InputSlot()  # If the blockshape is changed after labels have been stored, all cache data is lost.
>>>>>>> 8c2d40b0

    # Output = OutputSlot()
    # nonzeroValues = OutputSlot()
    # nonzeroCoordinates = OutputSlot()
    nonzeroBlocks = OutputSlot()
    # maxLabel = OutputSlot()
<<<<<<< HEAD
    
    Projection2D = OutputSlot(allow_mask=True) # A somewhat magic output that returns a projection of all
                                               # label data underneath a given roi, from all slices.
                                               # If, for example, a 256x1x256 tile is requested from this slot,
                                               # It will return a projection of ALL labels that fall within the 256 x ... x 256 tile.
                                               # (The projection axis is *inferred* from the shape of the requested data).
                                               # The projection data is float32 between 0.0 and 1.0, where:
                                               # - Exactly 0.0 means "no labels under this pixel"
                                               # - 1/256.0 means "labels in the first slice"
                                               # - ...
                                               # - 1.0 means "last slice"
                                               # The output is suitable for display in a colortable.
    
=======

    Projection2D = OutputSlot(allow_mask=True)  # A somewhat magic output that returns a projection of all
    # label data underneath a given roi, from all slices.
    # If, for example, a 256x1x256 tile is requested from this slot,
    # It will return a projection of ALL labels that fall within the 256 x ... x 256 tile.
    # (The projection axis is *inferred* from the shape of the requested data).
    # The projection data is float32 between 0.0 and 1.0, where:
    # - Exactly 0.0 means "no labels under this pixel"
    # - 1/256.0 means "labels in the first slice"
    # - ...
    # - 1.0 means "last slice"
    # The output is suitable for display in a colortable.

>>>>>>> 8c2d40b0
    def __init__(self, *args, **kwargs):
        self._blockshape = None
        self._label_to_purge = 0
        super(OpCompressedUserLabelArray, self).__init__(*args, **kwargs)

        # ignoring the ideal chunk shape is ok because we use the input only
        # to get the volume shape
        self._ignore_ideal_blockshape = True

    def clearLabel(self, label_value):
        """
        Clear (reset to 0) all pixels of the given label value.
        Unlike using the deleteLabel slot, this function does not "shift down" all labels above this label value.
        """
        self._purge_label(label_value, False)

    def mergeLabels(self, from_label, into_label):
        self._purge_label(from_label, True, into_label)

    def setupOutputs(self):
<<<<<<< HEAD
        super( OpCompressedUserLabelArray, self ).setupOutputs()
=======
        # Due to a temporary naming clash, pass our subclass blockshape to the superclass
        # TODO: Fix this by renaming the BlockShape slots to be consistent.
        self.BlockShape.setValue(self.blockShape.value)

        super(OpCompressedUserLabelArray, self).setupOutputs()
>>>>>>> 8c2d40b0
        if self.Output.meta.NOTREADY:
            self.nonzeroBlocks.meta.NOTREADY = True
            self.Projection2D.meta.NOTREADY = True
            return
        self.nonzeroBlocks.meta.dtype = object
        self.nonzeroBlocks.meta.shape = (1,)

        # Overwrite the Output metadata (should be uint8 no matter what the input data is...)
        self.Output.meta.assignFrom(self.Input.meta)
        self.Output.meta.dtype = numpy.uint8
        self.Output.meta.shape = self.Input.meta.shape[:-1] + (1,)
        self.Output.meta.drange = (0, 255)
        self.OutputHdf5.meta.assignFrom(self.Output.meta)

        # The Projection2D slot is a strange beast:
        # It appears to have the same output shape as any other output slot,
        #  but it can only be accessed in 2D slices.
        self.Projection2D.meta.assignFrom(self.Output.meta)
        self.Projection2D.meta.dtype = numpy.float32
        self.Projection2D.meta.drange = (0.0, 1.0)

        # Overwrite the blockshape
        if self._blockshape is None:
<<<<<<< HEAD
            self._blockshape = numpy.minimum( self.BlockShape.value, self.Output.meta.shape )
        elif self.BlockShape.ready() and self.BlockShape.value != self._blockshape:
=======
            self._blockshape = numpy.minimum(self.BlockShape.value, self.Output.meta.shape)
        elif self.blockShape.value != self._blockshape:
>>>>>>> 8c2d40b0
            nonzero_blocks_destination = [None]
            self._execute_nonzeroBlocks(nonzero_blocks_destination)
            nonzero_blocks = nonzero_blocks_destination[0]
            if len(nonzero_blocks) > 0:
<<<<<<< HEAD
                raise RuntimeError( "You are not permitted top reconfigure the labeling operator after you've already stored labels in it." )
=======
                raise RuntimeError(
                    "You are not permitted to reconfigure the labeling operator after you've already stored labels in it."
                )
>>>>>>> 8c2d40b0

        # Overwrite chunkshape now that blockshape has been overwritten
        self._chunkshape = self._chooseChunkshape(self._blockshape)

        self._eraser_magic_value = self.eraser.value

        # Are we being told to delete a label?
        if self.deleteLabel.ready():
            new_purge_label = self.deleteLabel.value
            if self._label_to_purge != new_purge_label:
                self._label_to_purge = new_purge_label
                if self._label_to_purge > 0:
                    self._purge_label(self._label_to_purge, True)

    def _purge_label(self, label_to_purge, decrement_remaining, replacement_value=0):
        """
        Scan through all labeled pixels.
        (1) Reassign all pixels of the given value (set to replacement_value)
        (2) If decrement_remaining=True, decrement all labels above that
            value so the set of stored labels remains consecutive.
            Note that the decrement is performed AFTER replacement.
        """
        changed_block_rois = []
        # stored_block_rois = self.CleanBlocks.value
        stored_block_roi_destination = [None]
        self.execute(self.CleanBlocks, (), SubRegion(self.Output, (0,), (1,)), stored_block_roi_destination)
        stored_block_rois = stored_block_roi_destination[0]

        for block_roi in stored_block_rois:
            # Get data
            block_shape = numpy.subtract(block_roi[1], block_roi[0])
            block = self.Output.stype.allocateDestination(SubRegion(self.Output, *roiFromShape(block_shape)))

            self.execute(self.Output, (), SubRegion(self.Output, *block_roi), block)

            # Locate pixels to change
            matching_label_coords = numpy.nonzero(block == label_to_purge)

            # Change the data
            block[matching_label_coords] = replacement_value
            coords_to_decrement = block > label_to_purge
            if decrement_remaining:
                block[coords_to_decrement] -= numpy.uint8(1)

            # Update cache with the new data (only if something really changed)
            if len(matching_label_coords[0]) > 0 or (decrement_remaining and coords_to_decrement.sum() > 0):
                super(OpCompressedUserLabelArray, self)._setInSlotInput(
                    self.Input, (), SubRegion(self.Output, *block_roi), block, store_zero_blocks=False
                )
                changed_block_rois.append(block_roi)

        for block_roi in changed_block_rois:
            # FIXME: Shouldn't this dirty notification be handled in OpUnmanagedCompressedCache?
            self.Output.setDirty(*block_roi)

    def execute(self, slot, subindex, roi, destination):
        if slot == self.Output:
            self._executeOutput(roi, destination)
        elif slot == self.nonzeroBlocks:
            self._execute_nonzeroBlocks(destination)
        elif slot == self.Projection2D:
            self._executeProjection2D(roi, destination)
        else:
            return super(OpCompressedUserLabelArray, self).execute(slot, subindex, roi, destination)

    def _executeOutput(self, roi, destination):
        assert len(roi.stop) == len(
            self.Output.meta.shape
        ), "roi: {} has the wrong number of dimensions for Output shape: {}" "".format(roi, self.Output.meta.shape)
        assert numpy.less_equal(
            roi.stop, self.Output.meta.shape
        ).all(), "roi: {} is out-of-bounds for Output shape: {}" "".format(roi, self.Output.meta.shape)

        block_starts = getIntersectingBlocks(self._blockshape, (roi.start, roi.stop))
        self._copyData(roi, destination, block_starts)
        return destination

    def _execute_nonzeroBlocks(self, destination):
        stored_block_rois_destination = [None]
        self._executeCleanBlocks(stored_block_rois_destination)
        stored_block_rois = stored_block_rois_destination[0]
        block_slicings = [roiToSlice(*block_roi) for block_roi in stored_block_rois]
        destination[0] = block_slicings

    def _executeProjection2D(self, roi, destination):
        assert sum(TinyVector(destination.shape) > 1) <= 2, "Projection result must be exactly 2D"

        # First, we have to determine which axis we are projecting along.
        # We infer this from the shape of the roi.
        # For example, if the roi is of shape
        #  zyx = (1,256,256), then we know we're projecting along Z
        # If more than one axis has a width of 1, then we choose an
        #  axis according to the following priority order: zyxt
        tagged_input_shape = self.Output.meta.getTaggedShape()
        tagged_result_shape = collections.OrderedDict(list(zip(list(tagged_input_shape.keys()), destination.shape)))
        nonprojection_axes = []
        for key in list(tagged_input_shape.keys()):
            if key == "c" or tagged_input_shape[key] == 1 or tagged_result_shape[key] > 1:
                nonprojection_axes.append(key)

        possible_projection_axes = set(tagged_input_shape) - set(nonprojection_axes)
        if len(possible_projection_axes) == 0:
            # If the image is 2D to begin with,
            #   then the projection is simply the same as the normal output,
            #   EXCEPT it is made binary
            self.Output(roi.start, roi.stop).writeInto(destination).wait()

            # make binary
            numpy.greater(destination, 0, out=destination)
            return

        for k in "zyxt":
            if k in possible_projection_axes:
                projection_axis_key = k
                break

        # Now we know which axis we're projecting along.
        # Proceed with the projection, working blockwise to avoid unecessary work in unlabeled blocks

        projection_axis_index = self.Output.meta.getAxisKeys().index(projection_axis_key)
        projection_length = tagged_input_shape[projection_axis_key]
        input_roi = roi.copy()
        input_roi.start[projection_axis_index] = 0
        input_roi.stop[projection_axis_index] = projection_length

        destination[:] = 0.0

        # Get the logical blocking.
        block_starts = getIntersectingBlocks(self._blockshape, (input_roi.start, input_roi.stop))

        # (Parallelism wouldn't help here: h5py will serialize these requests anyway)
        block_starts = list(map(tuple, block_starts))
        for block_start in block_starts:
            if block_start not in self._cacheFiles:
                # No label data in this block.  Move on.
                continue

            entire_block_roi = getBlockBounds(self.Output.meta.shape, self._blockshape, block_start)

            # This block's portion of the roi
            intersecting_roi = getIntersection((input_roi.start, input_roi.stop), entire_block_roi)

            # Compute slicing within the deep array and slicing within this block
            deep_relative_intersection = numpy.subtract(intersecting_roi, input_roi.start)
            block_relative_intersection = numpy.subtract(intersecting_roi, block_start)
            block_relative_intersection_slicing = roiToSlice(*block_relative_intersection)

            block = self._getBlockDataset(entire_block_roi)
            deep_data = None
            if self.Output.meta.has_mask:
                deep_data = numpy.ma.masked_array(
                    block["data"][block_relative_intersection_slicing],
                    mask=block["mask"][block_relative_intersection_slicing],
                    fill_value=block["fill_value"][()],
                    shrink=False,
                )
            else:
                deep_data = block[block_relative_intersection_slicing]

            # make binary and convert to float (must copy)
            deep_data_float = deep_data.astype(numpy.float32)
            deep_data_float[deep_data_float.nonzero()] = 1

            # multiply by slice-index
            deep_data_view = numpy.rollaxis(deep_data_float, projection_axis_index, 0)

            min_deep_slice_index = deep_relative_intersection[0][projection_axis_index]
            max_deep_slice_index = deep_relative_intersection[1][projection_axis_index]

            def calc_color_value(slice_index):
                # Note 1: We assume that the colortable has at least 256 entries in it,
                #           so, we try to ensure that all colors are above 1/256
                #           (we don't want colors in low slices to be rounded to 0)
                # Note 2: Ideally, we'd use a min projection in the code below, so that
                #           labels in the "back" slices would appear occluded.  But the
                #           min projection would favor 0.0.  Instead, we invert the
                #           relationship between color and slice index, do a max projection,
                #           and then re-invert the colors after everything is done.
                #           Hence, this function starts with (1.0 - ...)
                return (1.0 - ((float(slice_index) / projection_length))) * (1.0 - (1.0 / 255)) + (1.0 / 255.0)

            min_color_value = calc_color_value(min_deep_slice_index)
            max_color_value = calc_color_value(max_deep_slice_index)

            num_slices = max_deep_slice_index - min_deep_slice_index
            deep_data_view *= numpy.linspace(min_color_value, max_color_value, num=num_slices)[
                (slice(None),) + (None,) * (deep_data_view.ndim - 1)
            ]

            # Take the max projection of this block's data.
            block_max_projection = deep_data_float.max(axis=projection_axis_index)
            block_max_projection = numpy.ma.expand_dims(block_max_projection, axis=projection_axis_index)

            # Merge this block's projection into the overall projection.
            destination_relative_intersection = numpy.array(deep_relative_intersection)
            destination_relative_intersection[:, projection_axis_index] = (0, 1)
            destination_relative_intersection_slicing = roiToSlice(*destination_relative_intersection)

            destination_subview = destination[destination_relative_intersection_slicing]
            numpy.maximum(block_max_projection, destination_subview, out=destination_subview)

            # Invert the nonzero pixels so increasing colors correspond to increasing slices.
            # See comment in calc_color_value(), above.
            destination_subview[destination_subview.nonzero()] -= 1
            destination_subview[()] = -destination_subview

        return

    def _copyData(self, roi, destination, block_starts):
        """
        Copy data from each block into the destination array.
        For blocks that aren't currently stored, just write zeros.
        """
        # (Parallelism not needed here: h5py will serialize these requests anyway)
        block_starts = list(map(tuple, block_starts))
        for block_start in block_starts:
            entire_block_roi = getBlockBounds(self.Output.meta.shape, self._blockshape, block_start)

            # This block's portion of the roi
            intersecting_roi = getIntersection((roi.start, roi.stop), entire_block_roi)

            # Compute slicing within destination array and slicing within this block
            destination_relative_intersection = numpy.subtract(intersecting_roi, roi.start)
            block_relative_intersection = numpy.subtract(intersecting_roi, block_start)
            destination_relative_intersection_slicing = roiToSlice(*destination_relative_intersection)
            block_relative_intersection_slicing = roiToSlice(*block_relative_intersection)

            if block_start in self._cacheFiles:
                # Copy from block to destination
                dataset = self._getBlockDataset(entire_block_roi)

                if self.Output.meta.has_mask:
                    destination[destination_relative_intersection_slicing] = dataset["data"][
                        block_relative_intersection_slicing
                    ]
                    destination.mask[destination_relative_intersection_slicing] = dataset["mask"][
                        block_relative_intersection_slicing
                    ]
                    destination.fill_value = dataset["fill_value"][()]
                else:
                    destination[destination_relative_intersection_slicing] = dataset[
                        block_relative_intersection_slicing
                    ]
            else:
                # Not stored yet.  Overwrite with zeros.
                destination[destination_relative_intersection_slicing] = 0

    def propagateDirty(self, slot, subindex, roi):
        # There should be no way to make the output dirty except via setInSlot()
        pass

    def setInSlot(self, slot, subindex, roi, new_pixels):
        if slot is self.Input:
            self._setInSlotInput(slot, subindex, roi, new_pixels)
        else:
            # We don't yet support the InputHdf5 slot in this function.
            assert False, "Unsupported slot for setInSlot: {}".format(slot.name)

    def _setInSlotInput(self, slot, subindex, roi, new_pixels):
        """
        Since this is a label array, inserting pixels has a special meaning:
        We only overwrite the new non-zero pixels. In the new data, zeros mean "don't change".

        So, here's what each pixel we're adding means:
        0: don't change
        1: change to 1
        2: change to 2
        ...
        N: change to N
        eraser_magic_value: change to 0
        """
        if isinstance(new_pixels, vigra.VigraArray):
            new_pixels = new_pixels.view(numpy.ndarray)

        # Get logical blocking.
        block_rois = getIntersectingRois(self.Output.meta.shape, self._blockshape, (roi.start, roi.stop))
        # Convert to tuples
        block_rois = [(tuple(start), tuple(stop)) for start, stop in block_rois]

        max_label = 0
        for block_roi in block_rois:
            roi_within_data = numpy.array(block_roi) - roi.start
            new_block_pixels = new_pixels[roiToSlice(*roi_within_data)]

            # Shortcut: Nothing to change if this block is all zeros.
            if not new_block_pixels.any():
                continue

            block_slot_roi = SubRegion(self.Output, *block_roi)

            # Extract the data to modify
            original_block_data = self.Output.stype.allocateDestination(block_slot_roi)
            self.execute(self.Output, (), block_slot_roi, original_block_data)

            # Reset the pixels we need to change (so we can use |= below)
            original_block_data[new_block_pixels.nonzero()] = 0

            # Update
            original_block_data |= new_block_pixels

            # Replace 'eraser' values with zeros.
            cleaned_block_data = original_block_data.copy()
            cleaned_block_data[original_block_data == self._eraser_magic_value] = 0

            # Set in the cache (our superclass).
            super(OpCompressedUserLabelArray, self)._setInSlotInput(
                slot, subindex, block_slot_roi, cleaned_block_data, store_zero_blocks=False
            )

            max_label = max(max_label, cleaned_block_data.max())

            # We could wait to send out one big dirty notification (instead of one per block),
            # But that might result in a lot of unecessarily dirty pixels in cases when the
            # new_pixels were mostly empty (such as when importing labels from disk).
            # That's bad for downstream operators like OpFeatureMatrixCache
            # So instead, we only send notifications for the blocks that were touched.
            # During labeling, it makes no difference.
            # During project import, this is slightly worse.
            # But during label import from disk, this is very important.a
            # FIXME: Shouldn't this notification be triggered from within OpUnmanagedCompressedCache?
            self.Output.setDirty(*block_roi)

        return max_label  # Internal use: Return max label

    def ingestData(self, slot):
        """
        Read the data from the given slot and copy it into this cache.
        The rules about special pixel meanings apply here, just like setInSlot

        Returns: the max label found in the slot.
        """
        assert self._blockshape is not None
        assert self.Output.meta.shape[:-1] == slot.meta.shape[:-1], "{} != {}".format(
            self.Output.meta.shape, slot.meta.shape
        )
        max_label = 0

        # Get logical blocking.
        block_starts = getIntersectingBlocks(self._blockshape, roiFromShape(self.Output.meta.shape))
        block_starts = list(map(tuple, block_starts))

        # Write each block
        for block_start in block_starts:
            block_roi = getBlockBounds(self.Output.meta.shape, self._blockshape, block_start)

            # Request the block data
            block_data = slot(*block_roi).wait()

            # Write into the array
            subregion_roi = SubRegion(self.Output, *block_roi)
            cleaned_block_max = self._setInSlotInput(self.Input, (), subregion_roi, block_data)

            max_label = max(max_label, cleaned_block_max)

        return max_label<|MERGE_RESOLUTION|>--- conflicted
+++ resolved
@@ -56,41 +56,18 @@
 
     See note below about blockshape changes.
     """
-<<<<<<< HEAD
-    # Input = InputSlot()
-    shape = InputSlot(optional=True) # Should not be used.
-    eraser = InputSlot()
-    deleteLabel = InputSlot(optional = True)
-    # BlockShape = InputSlot(optional=True) # If the blockshape is changed after labels have been stored, all cache data is lost.
-=======
 
     # Input = InputSlot()
     shape = InputSlot(optional=True)  # Should not be used.
     eraser = InputSlot()
     deleteLabel = InputSlot(optional=True)
     blockShape = InputSlot()  # If the blockshape is changed after labels have been stored, all cache data is lost.
->>>>>>> 8c2d40b0
 
     # Output = OutputSlot()
     # nonzeroValues = OutputSlot()
     # nonzeroCoordinates = OutputSlot()
     nonzeroBlocks = OutputSlot()
     # maxLabel = OutputSlot()
-<<<<<<< HEAD
-    
-    Projection2D = OutputSlot(allow_mask=True) # A somewhat magic output that returns a projection of all
-                                               # label data underneath a given roi, from all slices.
-                                               # If, for example, a 256x1x256 tile is requested from this slot,
-                                               # It will return a projection of ALL labels that fall within the 256 x ... x 256 tile.
-                                               # (The projection axis is *inferred* from the shape of the requested data).
-                                               # The projection data is float32 between 0.0 and 1.0, where:
-                                               # - Exactly 0.0 means "no labels under this pixel"
-                                               # - 1/256.0 means "labels in the first slice"
-                                               # - ...
-                                               # - 1.0 means "last slice"
-                                               # The output is suitable for display in a colortable.
-    
-=======
 
     Projection2D = OutputSlot(allow_mask=True)  # A somewhat magic output that returns a projection of all
     # label data underneath a given roi, from all slices.
@@ -104,7 +81,6 @@
     # - 1.0 means "last slice"
     # The output is suitable for display in a colortable.
 
->>>>>>> 8c2d40b0
     def __init__(self, *args, **kwargs):
         self._blockshape = None
         self._label_to_purge = 0
@@ -125,15 +101,11 @@
         self._purge_label(from_label, True, into_label)
 
     def setupOutputs(self):
-<<<<<<< HEAD
-        super( OpCompressedUserLabelArray, self ).setupOutputs()
-=======
         # Due to a temporary naming clash, pass our subclass blockshape to the superclass
         # TODO: Fix this by renaming the BlockShape slots to be consistent.
         self.BlockShape.setValue(self.blockShape.value)
 
         super(OpCompressedUserLabelArray, self).setupOutputs()
->>>>>>> 8c2d40b0
         if self.Output.meta.NOTREADY:
             self.nonzeroBlocks.meta.NOTREADY = True
             self.Projection2D.meta.NOTREADY = True
@@ -157,24 +129,15 @@
 
         # Overwrite the blockshape
         if self._blockshape is None:
-<<<<<<< HEAD
-            self._blockshape = numpy.minimum( self.BlockShape.value, self.Output.meta.shape )
+            self._blockshape = numpy.minimum(self.BlockShape.value, self.Output.meta.shape)
         elif self.BlockShape.ready() and self.BlockShape.value != self._blockshape:
-=======
-            self._blockshape = numpy.minimum(self.BlockShape.value, self.Output.meta.shape)
-        elif self.blockShape.value != self._blockshape:
->>>>>>> 8c2d40b0
             nonzero_blocks_destination = [None]
             self._execute_nonzeroBlocks(nonzero_blocks_destination)
             nonzero_blocks = nonzero_blocks_destination[0]
             if len(nonzero_blocks) > 0:
-<<<<<<< HEAD
-                raise RuntimeError( "You are not permitted top reconfigure the labeling operator after you've already stored labels in it." )
-=======
                 raise RuntimeError(
                     "You are not permitted to reconfigure the labeling operator after you've already stored labels in it."
                 )
->>>>>>> 8c2d40b0
 
         # Overwrite chunkshape now that blockshape has been overwritten
         self._chunkshape = self._chooseChunkshape(self._blockshape)
