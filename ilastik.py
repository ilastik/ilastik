#!/usr/bin/env python

###############################################################################
#   ilastik: interactive learning and segmentation toolkit
#
#       Copyright (C) 2011-2014, the ilastik developers
#                                <team@ilastik.org>
#
# This program is free software; you can redistribute it and/or
# modify it under the terms of the GNU General Public License
# as published by the Free Software Foundation; either version 2
# of the License, or (at your option) any later version.
#
# In addition, as a special exception, the copyright holders of
# ilastik give you permission to combine ilastik with applets,
# workflows and plugins which are not covered under the GNU
# General Public License.
#
<<<<<<< HEAD
# See the LICENSE file for details. License information is also available
# on the ilastik web site at:
#		   http://ilastik.org/license.html
###############################################################################
=======
# You should have received a copy of the GNU General Public License
# along with this program; if not, write to the Free Software Foundation,
# Inc., 51 Franklin Street, Fifth Floor, Boston, MA 02110-1301, USA.
#
# Copyright 2011-2014, the ilastik developers

import ilastik_main
>>>>>>> b6c7a10d

if __name__ == "__main__":
    # Special command-line control over default tmp dir
    import ilastik.monkey_patches
    ilastik.monkey_patches.extend_arg_parser(ilastik_main.parser)
    
    # Examples:
    # python ilastik.py --headless --project=MyProject.ilp --output_format=hdf5 raw_input.h5/volumes/data
    # python ilastik.py --playback_speed=2.0 --exit_on_failure --exit_on_success --debug --playback_script=my_recording.py
    
    parsed_args, workflow_cmdline_args = ilastik_main.parser.parse_known_args()        
    ilastik_main.main(parsed_args, workflow_cmdline_args)<|MERGE_RESOLUTION|>--- conflicted
+++ resolved
@@ -16,20 +16,12 @@
 # workflows and plugins which are not covered under the GNU
 # General Public License.
 #
-<<<<<<< HEAD
 # See the LICENSE file for details. License information is also available
 # on the ilastik web site at:
 #		   http://ilastik.org/license.html
 ###############################################################################
-=======
-# You should have received a copy of the GNU General Public License
-# along with this program; if not, write to the Free Software Foundation,
-# Inc., 51 Franklin Street, Fifth Floor, Boston, MA 02110-1301, USA.
-#
-# Copyright 2011-2014, the ilastik developers
 
 import ilastik_main
->>>>>>> b6c7a10d
 
 if __name__ == "__main__":
     # Special command-line control over default tmp dir
