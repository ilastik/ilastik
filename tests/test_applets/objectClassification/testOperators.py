--- conflicted
+++ resolved
@@ -81,13 +81,8 @@
                   1 : np.array([0, 1, 1, 2])}
         self.op.Labels.resize(1)
         self.op.Labels.setValue(labels)
-<<<<<<< HEAD
-=======
        
         assert self.op.Classifier.ready()
-        classifier = self.op.Classifier.value
-
->>>>>>> 880d8d6c
 
 class TestOpObjectPredict(unittest.TestCase):
     def setUp(self):
